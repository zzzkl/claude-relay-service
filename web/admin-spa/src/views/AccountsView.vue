<template>
  <div class="accounts-container">
    <div class="card p-4 sm:p-6">
      <div class="mb-4 flex flex-col gap-4 sm:mb-6">
        <div>
          <h3 class="mb-1 text-lg font-bold text-gray-900 dark:text-gray-100 sm:mb-2 sm:text-xl">
            账户管理
          </h3>
          <p class="text-sm text-gray-600 dark:text-gray-400 sm:text-base">
            管理您的 Claude、Gemini、OpenAI 和 Azure OpenAI 账户及代理配置
          </p>
        </div>
        <div class="flex flex-col gap-3 sm:flex-row sm:items-center sm:justify-between">
          <!-- 筛选器组 -->
          <div class="flex flex-col gap-3 sm:flex-row sm:flex-wrap sm:items-center sm:gap-3">
            <!-- 排序选择器 -->
            <div class="group relative min-w-[160px]">
              <div
                class="absolute -inset-0.5 rounded-lg bg-gradient-to-r from-indigo-500 to-blue-500 opacity-0 blur transition duration-300 group-hover:opacity-20"
              ></div>
              <CustomDropdown
                v-model="accountSortBy"
                icon="fa-sort-amount-down"
                icon-color="text-indigo-500"
                :options="sortOptions"
                placeholder="选择排序"
                @change="sortAccounts()"
              />
            </div>

            <!-- 平台筛选器 -->
            <div class="group relative min-w-[140px]">
              <div
                class="absolute -inset-0.5 rounded-lg bg-gradient-to-r from-blue-500 to-indigo-500 opacity-0 blur transition duration-300 group-hover:opacity-20"
              ></div>
              <CustomDropdown
                v-model="platformFilter"
                icon="fa-server"
                icon-color="text-blue-500"
                :options="platformOptions"
                placeholder="选择平台"
                @change="filterByPlatform"
              />
            </div>

            <!-- 分组筛选器 -->
            <div class="group relative min-w-[160px]">
              <div
                class="absolute -inset-0.5 rounded-lg bg-gradient-to-r from-purple-500 to-pink-500 opacity-0 blur transition duration-300 group-hover:opacity-20"
              ></div>
              <CustomDropdown
                v-model="groupFilter"
                icon="fa-layer-group"
                icon-color="text-purple-500"
                :options="groupOptions"
                placeholder="选择分组"
                @change="filterByGroup"
              />
            </div>

            <!-- 刷新按钮 -->
            <div class="relative">
              <el-tooltip
                content="刷新数据 (Ctrl/⌘+点击强制刷新所有缓存)"
                effect="dark"
                placement="bottom"
              >
                <button
                  class="group relative flex items-center justify-center gap-2 rounded-lg border border-gray-200 bg-white px-4 py-2 text-sm font-medium text-gray-700 shadow-sm transition-all duration-200 hover:border-gray-300 hover:shadow-md disabled:cursor-not-allowed disabled:opacity-50 dark:border-gray-600 dark:bg-gray-800 dark:text-gray-300 dark:hover:border-gray-500 sm:w-auto"
                  :disabled="accountsLoading"
                  @click.ctrl.exact="loadAccounts(true)"
                  @click.exact="loadAccounts(false)"
                  @click.meta.exact="loadAccounts(true)"
                >
                  <div
                    class="absolute -inset-0.5 rounded-lg bg-gradient-to-r from-green-500 to-teal-500 opacity-0 blur transition duration-300 group-hover:opacity-20"
                  ></div>
                  <i
                    :class="[
                      'fas relative text-green-500',
                      accountsLoading ? 'fa-spinner fa-spin' : 'fa-sync-alt'
                    ]"
                  />
                  <span class="relative">刷新</span>
                </button>
              </el-tooltip>
            </div>
          </div>

          <!-- 添加账户按钮 -->
          <button
            class="flex w-full items-center justify-center gap-2 rounded-lg bg-gradient-to-r from-green-500 to-green-600 px-5 py-2.5 text-sm font-medium text-white shadow-md transition-all duration-200 hover:from-green-600 hover:to-green-700 hover:shadow-lg sm:w-auto"
            @click.stop="openCreateAccountModal"
          >
            <i class="fas fa-plus"></i>
            <span>添加账户</span>
          </button>
        </div>
      </div>

      <div v-if="accountsLoading" class="py-12 text-center">
        <div class="loading-spinner mx-auto mb-4" />
        <p class="text-gray-500 dark:text-gray-400">正在加载账户...</p>
      </div>

      <div v-else-if="sortedAccounts.length === 0" class="py-12 text-center">
        <div
          class="mx-auto mb-4 flex h-16 w-16 items-center justify-center rounded-full bg-gray-100 dark:bg-gray-700"
        >
          <i class="fas fa-user-circle text-xl text-gray-400" />
        </div>
        <p class="text-lg text-gray-500 dark:text-gray-400">暂无账户</p>
        <p class="mt-2 text-sm text-gray-400 dark:text-gray-500">点击上方按钮添加您的第一个账户</p>
      </div>

      <!-- 桌面端表格视图 -->
      <div v-else class="table-container hidden md:block">
        <table class="w-full table-fixed">
          <thead class="bg-gray-50/80 backdrop-blur-sm dark:bg-gray-700/80">
            <tr>
              <th
                class="w-[22%] min-w-[180px] cursor-pointer px-3 py-4 text-left text-xs font-bold uppercase tracking-wider text-gray-700 hover:bg-gray-100 dark:text-gray-300 dark:hover:bg-gray-600"
                @click="sortAccounts('name')"
              >
                名称
                <i
                  v-if="accountsSortBy === 'name'"
                  :class="[
                    'fas',
                    accountsSortOrder === 'asc' ? 'fa-sort-up' : 'fa-sort-down',
                    'ml-1'
                  ]"
                />
                <i v-else class="fas fa-sort ml-1 text-gray-400" />
              </th>
              <th
                class="w-[15%] min-w-[120px] cursor-pointer px-3 py-4 text-left text-xs font-bold uppercase tracking-wider text-gray-700 hover:bg-gray-100 dark:text-gray-300 dark:hover:bg-gray-600"
                @click="sortAccounts('platform')"
              >
                平台/类型
                <i
                  v-if="accountsSortBy === 'platform'"
                  :class="[
                    'fas',
                    accountsSortOrder === 'asc' ? 'fa-sort-up' : 'fa-sort-down',
                    'ml-1'
                  ]"
                />
                <i v-else class="fas fa-sort ml-1 text-gray-400" />
              </th>
              <th
                class="w-[12%] min-w-[100px] cursor-pointer px-3 py-4 text-left text-xs font-bold uppercase tracking-wider text-gray-700 hover:bg-gray-100 dark:text-gray-300 dark:hover:bg-gray-600"
                @click="sortAccounts('status')"
              >
                状态
                <i
                  v-if="accountsSortBy === 'status'"
                  :class="[
                    'fas',
                    accountsSortOrder === 'asc' ? 'fa-sort-up' : 'fa-sort-down',
                    'ml-1'
                  ]"
                />
                <i v-else class="fas fa-sort ml-1 text-gray-400" />
              </th>
              <th
                class="w-[8%] min-w-[80px] cursor-pointer px-3 py-4 text-left text-xs font-bold uppercase tracking-wider text-gray-700 hover:bg-gray-100 dark:text-gray-300 dark:hover:bg-gray-600"
                @click="sortAccounts('priority')"
              >
                优先级
                <i
                  v-if="accountsSortBy === 'priority'"
                  :class="[
                    'fas',
                    accountsSortOrder === 'asc' ? 'fa-sort-up' : 'fa-sort-down',
                    'ml-1'
                  ]"
                />
                <i v-else class="fas fa-sort ml-1 text-gray-400" />
              </th>
              <th
                class="w-[10%] min-w-[100px] px-3 py-4 text-left text-xs font-bold uppercase tracking-wider text-gray-700 dark:text-gray-300"
              >
                代理
              </th>
              <th
                class="w-[10%] min-w-[90px] px-3 py-4 text-left text-xs font-bold uppercase tracking-wider text-gray-700 dark:text-gray-300"
              >
                今日使用
              </th>
              <th
                class="w-[10%] min-w-[100px] px-3 py-4 text-left text-xs font-bold uppercase tracking-wider text-gray-700 dark:text-gray-300"
              >
                会话窗口
              </th>
              <th
                class="w-[8%] min-w-[80px] px-3 py-4 text-left text-xs font-bold uppercase tracking-wider text-gray-700 dark:text-gray-300"
              >
                最后使用
              </th>
              <th
                class="w-[15%] min-w-[180px] px-3 py-4 text-left text-xs font-bold uppercase tracking-wider text-gray-700 dark:text-gray-300"
              >
                操作
              </th>
            </tr>
          </thead>
<<<<<<< HEAD
          <tbody class="divide-y divide-gray-200/50">
            <template v-for="account in sortedAccounts" :key="account.id">
              <tr class="table-row">
                <td class="px-3 py-4">
                  <div class="flex items-center">
                    <div
                      class="mr-2 flex h-8 w-8 flex-shrink-0 items-center justify-center rounded-lg bg-gradient-to-br from-green-500 to-green-600"
                    >
                      <i class="fas fa-user-circle text-xs text-white" />
                    </div>
                    <div class="min-w-0">
                      <div class="flex items-center gap-2">
                        <div
                          class="truncate text-sm font-semibold text-gray-900"
                          :title="account.name"
                        >
                          {{ account.name }}
                        </div>
                        <span
                          v-if="account.accountType === 'dedicated'"
                          class="inline-flex items-center rounded-full bg-purple-100 px-2 py-0.5 text-xs font-medium text-purple-800"
                        >
                          <i class="fas fa-lock mr-1" />专属
                        </span>
                        <span
                          v-else-if="account.accountType === 'group'"
                          class="inline-flex items-center rounded-full bg-blue-100 px-2 py-0.5 text-xs font-medium text-blue-800"
                        >
                          <i class="fas fa-layer-group mr-1" />分组调度
                        </span>
                        <span
                          v-else
                          class="inline-flex items-center rounded-full bg-green-100 px-2 py-0.5 text-xs font-medium text-green-800"
                        >
                          <i class="fas fa-share-alt mr-1" />共享
                        </span>
                        <span
                          v-if="account.groupInfo"
                          class="ml-1 inline-flex items-center rounded-full bg-gray-100 px-2 py-0.5 text-xs font-medium text-gray-600"
                          :title="`所属分组: ${account.groupInfo.name}`"
                        >
                          <i class="fas fa-folder mr-1" />{{ account.groupInfo.name }}
                        </span>
=======
          <tbody class="divide-y divide-gray-200/50 dark:divide-gray-600/50">
            <tr v-for="account in sortedAccounts" :key="account.id" class="table-row">
              <td class="px-3 py-4">
                <div class="flex items-center">
                  <div
                    class="mr-2 flex h-8 w-8 flex-shrink-0 items-center justify-center rounded-lg bg-gradient-to-br from-green-500 to-green-600"
                  >
                    <i class="fas fa-user-circle text-xs text-white" />
                  </div>
                  <div class="min-w-0">
                    <div class="flex items-center gap-2">
                      <div
                        class="truncate text-sm font-semibold text-gray-900 dark:text-gray-100"
                        :title="account.name"
                      >
                        {{ account.name }}
>>>>>>> 9d8d83f3
                      </div>
                      <div class="truncate text-xs text-gray-500" :title="account.id">
                        {{ account.id }}
                      </div>
                    </div>
                  </div>
                </td>
                <td class="px-3 py-4">
                  <div class="flex items-center gap-1">
                    <!-- 平台图标和名称 -->
                    <div
                      v-if="account.platform === 'gemini'"
                      class="flex items-center gap-1.5 rounded-lg border border-yellow-200 bg-gradient-to-r from-yellow-100 to-amber-100 px-2.5 py-1"
                    >
                      <i class="fas fa-robot text-xs text-yellow-700" />
                      <span class="text-xs font-semibold text-yellow-800">Gemini</span>
                      <span class="mx-1 h-4 w-px bg-yellow-300" />
                      <span class="text-xs font-medium text-yellow-700">
                        {{ getGeminiAuthType() }}
                      </span>
<<<<<<< HEAD
                    </div>
                    <div
                      v-else-if="account.platform === 'claude-console'"
                      class="flex items-center gap-1.5 rounded-lg border border-purple-200 bg-gradient-to-r from-purple-100 to-pink-100 px-2.5 py-1"
                    >
                      <i class="fas fa-terminal text-xs text-purple-700" />
                      <span class="text-xs font-semibold text-purple-800">Console</span>
                      <span class="mx-1 h-4 w-px bg-purple-300" />
                      <span class="text-xs font-medium text-purple-700">API Key</span>
                    </div>
                    <div
                      v-else-if="account.platform === 'bedrock'"
                      class="flex items-center gap-1.5 rounded-lg border border-orange-200 bg-gradient-to-r from-orange-100 to-red-100 px-2.5 py-1"
                    >
                      <i class="fab fa-aws text-xs text-orange-700" />
                      <span class="text-xs font-semibold text-orange-800">Bedrock</span>
                      <span class="mx-1 h-4 w-px bg-orange-300" />
                      <span class="text-xs font-medium text-orange-700">AWS</span>
                    </div>
                    <div
                      v-else-if="account.platform === 'openai'"
                      class="flex items-center gap-1.5 rounded-lg border border-gray-700 bg-gray-100 bg-gradient-to-r from-gray-100 to-gray-100 px-2.5 py-1"
                    >
                      <div class="fa-openai" />
                      <span class="text-xs font-semibold text-gray-950">OpenAi</span>
                      <span class="mx-1 h-4 w-px bg-gray-400" />
                      <span class="text-xs font-medium text-gray-950">{{
                        getOpenAIAuthType()
                      }}</span>
                    </div>
                    <div
                      v-else-if="
                        account.platform === 'claude' || account.platform === 'claude-oauth'
                      "
                      class="flex items-center gap-1.5 rounded-lg border border-indigo-200 bg-gradient-to-r from-indigo-100 to-blue-100 px-2.5 py-1"
                    >
                      <i class="fas fa-brain text-xs text-indigo-700" />
                      <span class="text-xs font-semibold text-indigo-800">{{
                        getClaudeAccountType(account)
                      }}</span>
                      <span class="mx-1 h-4 w-px bg-indigo-300" />
                      <span class="text-xs font-medium text-indigo-700">
                        {{ getClaudeAuthType(account) }}
                      </span>
                    </div>
                    <div
                      v-else
                      class="flex items-center gap-1.5 rounded-lg border border-gray-200 bg-gradient-to-r from-gray-100 to-gray-200 px-2.5 py-1"
                    >
                      <i class="fas fa-question text-xs text-gray-700" />
                      <span class="text-xs font-semibold text-gray-800">未知</span>
                    </div>
                  </div>
                </td>
                <td class="whitespace-nowrap px-3 py-4">
                  <div class="flex flex-col gap-1">
                    <span
=======
                      <span
                        v-if="account.groupInfo"
                        class="ml-1 inline-flex items-center rounded-full bg-gray-100 px-2 py-0.5 text-xs font-medium text-gray-600 dark:bg-gray-700 dark:text-gray-400"
                        :title="`所属分组: ${account.groupInfo.name}`"
                      >
                        <i class="fas fa-folder mr-1" />{{ account.groupInfo.name }}
                      </span>
                    </div>
                    <div
                      class="truncate text-xs text-gray-500 dark:text-gray-400"
                      :title="account.id"
                    >
                      {{ account.id }}
                    </div>
                  </div>
                </div>
              </td>
              <td class="px-3 py-4">
                <div class="flex items-center gap-1">
                  <!-- 平台图标和名称 -->
                  <div
                    v-if="account.platform === 'gemini'"
                    class="flex items-center gap-1.5 rounded-lg border border-yellow-200 bg-gradient-to-r from-yellow-100 to-amber-100 px-2.5 py-1"
                  >
                    <i class="fas fa-robot text-xs text-yellow-700" />
                    <span class="text-xs font-semibold text-yellow-800">Gemini</span>
                    <span class="mx-1 h-4 w-px bg-yellow-300" />
                    <span class="text-xs font-medium text-yellow-700">
                      {{ getGeminiAuthType() }}
                    </span>
                  </div>
                  <div
                    v-else-if="account.platform === 'claude-console'"
                    class="flex items-center gap-1.5 rounded-lg border border-purple-200 bg-gradient-to-r from-purple-100 to-pink-100 px-2.5 py-1"
                  >
                    <i class="fas fa-terminal text-xs text-purple-700" />
                    <span class="text-xs font-semibold text-purple-800">Console</span>
                    <span class="mx-1 h-4 w-px bg-purple-300" />
                    <span class="text-xs font-medium text-purple-700">API Key</span>
                  </div>
                  <div
                    v-else-if="account.platform === 'bedrock'"
                    class="flex items-center gap-1.5 rounded-lg border border-orange-200 bg-gradient-to-r from-orange-100 to-red-100 px-2.5 py-1"
                  >
                    <i class="fab fa-aws text-xs text-orange-700" />
                    <span class="text-xs font-semibold text-orange-800">Bedrock</span>
                    <span class="mx-1 h-4 w-px bg-orange-300" />
                    <span class="text-xs font-medium text-orange-700">AWS</span>
                  </div>
                  <div
                    v-else-if="account.platform === 'openai'"
                    class="flex items-center gap-1.5 rounded-lg border border-gray-700 bg-gray-100 bg-gradient-to-r from-gray-100 to-gray-100 px-2.5 py-1"
                  >
                    <div class="fa-openai" />
                    <span class="text-xs font-semibold text-gray-950">OpenAi</span>
                    <span class="mx-1 h-4 w-px bg-gray-400" />
                    <span class="text-xs font-medium text-gray-950">{{ getOpenAIAuthType() }}</span>
                  </div>
                  <div
                    v-else-if="account.platform === 'azure_openai'"
                    class="flex items-center gap-1.5 rounded-lg border border-blue-200 bg-gradient-to-r from-blue-100 to-cyan-100 px-2.5 py-1 dark:border-blue-700 dark:from-blue-900/20 dark:to-cyan-900/20"
                  >
                    <i class="fab fa-microsoft text-xs text-blue-700 dark:text-blue-400" />
                    <span class="text-xs font-semibold text-blue-800 dark:text-blue-300"
                      >Azure OpenAI</span
                    >
                    <span class="mx-1 h-4 w-px bg-blue-300 dark:bg-blue-600" />
                    <span class="text-xs font-medium text-blue-700 dark:text-blue-400"
                      >API Key</span
                    >
                  </div>
                  <div
                    v-else-if="account.platform === 'claude' || account.platform === 'claude-oauth'"
                    class="flex items-center gap-1.5 rounded-lg border border-indigo-200 bg-gradient-to-r from-indigo-100 to-blue-100 px-2.5 py-1"
                  >
                    <i class="fas fa-brain text-xs text-indigo-700" />
                    <span class="text-xs font-semibold text-indigo-800">{{
                      getClaudeAccountType(account)
                    }}</span>
                    <span class="mx-1 h-4 w-px bg-indigo-300" />
                    <span class="text-xs font-medium text-indigo-700">
                      {{ getClaudeAuthType(account) }}
                    </span>
                  </div>
                  <div
                    v-else
                    class="flex items-center gap-1.5 rounded-lg border border-gray-200 bg-gradient-to-r from-gray-100 to-gray-200 px-2.5 py-1"
                  >
                    <i class="fas fa-question text-xs text-gray-700" />
                    <span class="text-xs font-semibold text-gray-800">未知</span>
                  </div>
                </div>
              </td>
              <td class="whitespace-nowrap px-3 py-4">
                <div class="flex flex-col gap-1">
                  <span
                    :class="[
                      'inline-flex items-center rounded-full px-3 py-1 text-xs font-semibold',
                      account.status === 'blocked'
                        ? 'bg-orange-100 text-orange-800'
                        : account.status === 'unauthorized'
                          ? 'bg-red-100 text-red-800'
                          : account.isActive
                            ? 'bg-green-100 text-green-800'
                            : 'bg-red-100 text-red-800'
                    ]"
                  >
                    <div
>>>>>>> 9d8d83f3
                      :class="[
                        'inline-flex items-center rounded-full px-3 py-1 text-xs font-semibold',
                        account.status === 'blocked'
                          ? 'bg-orange-100 text-orange-800'
                          : account.status === 'unauthorized'
                            ? 'bg-red-100 text-red-800'
                            : account.isActive
                              ? 'bg-green-100 text-green-800'
                              : 'bg-red-100 text-red-800'
                      ]"
                    >
                      <div
                        :class="[
                          'mr-2 h-2 w-2 rounded-full',
                          account.status === 'blocked'
                            ? 'bg-orange-500'
                            : account.status === 'unauthorized'
                              ? 'bg-red-500'
                              : account.isActive
                                ? 'bg-green-500'
                                : 'bg-red-500'
                        ]"
                      />
                      {{
                        account.status === 'blocked'
                          ? '已封锁'
                          : account.status === 'unauthorized'
                            ? '异常'
                            : account.isActive
                              ? '正常'
                              : '异常'
                      }}
                    </span>
                    <span
                      v-if="
                        (account.rateLimitStatus && account.rateLimitStatus.isRateLimited) ||
                        account.rateLimitStatus === 'limited'
                      "
                      class="inline-flex items-center rounded-full bg-yellow-100 px-3 py-1 text-xs font-semibold text-yellow-800"
                    >
<<<<<<< HEAD
                      <i class="fas fa-exclamation-triangle mr-1" />
                      限流中
                      <span
                        v-if="
                          account.rateLimitStatus &&
                          typeof account.rateLimitStatus === 'object' &&
                          account.rateLimitStatus.minutesRemaining > 0
                        "
                        >({{ account.rateLimitStatus.minutesRemaining }}分钟)</span
                      >
                    </span>
                    <span
                      v-if="account.schedulable === false"
                      class="inline-flex items-center rounded-full bg-gray-100 px-3 py-1 text-xs font-semibold text-gray-700"
                    >
                      <i class="fas fa-pause-circle mr-1" />
                      不可调度
                    </span>
                    <span
                      v-if="account.status === 'blocked' && account.errorMessage"
                      class="mt-1 max-w-xs truncate text-xs text-gray-500"
                      :title="account.errorMessage"
=======
                  </span>
                  <span
                    v-if="account.schedulable === false"
                    class="inline-flex items-center rounded-full bg-gray-100 px-3 py-1 text-xs font-semibold text-gray-700"
                  >
                    <i class="fas fa-pause-circle mr-1" />
                    不可调度
                  </span>
                  <span
                    v-if="account.status === 'blocked' && account.errorMessage"
                    class="mt-1 max-w-xs truncate text-xs text-gray-500 dark:text-gray-400"
                    :title="account.errorMessage"
                  >
                    {{ account.errorMessage }}
                  </span>
                  <span
                    v-if="account.accountType === 'dedicated'"
                    class="text-xs text-gray-500 dark:text-gray-400"
                  >
                    绑定: {{ account.boundApiKeysCount || 0 }} 个API Key
                  </span>
                </div>
              </td>
              <td class="whitespace-nowrap px-3 py-4">
                <div
                  v-if="
                    account.platform === 'claude' ||
                    account.platform === 'claude-console' ||
                    account.platform === 'bedrock' ||
                    account.platform === 'gemini' ||
                    account.platform === 'openai'
                  "
                  class="flex items-center gap-2"
                >
                  <div class="h-2 w-16 rounded-full bg-gray-200">
                    <div
                      class="h-2 rounded-full bg-gradient-to-r from-green-500 to-blue-600 transition-all duration-300"
                      :style="{ width: 101 - (account.priority || 50) + '%' }"
                    />
                  </div>
                  <span class="min-w-[20px] text-xs font-medium text-gray-700 dark:text-gray-200">
                    {{ account.priority || 50 }}
                  </span>
                </div>
                <div v-else class="text-sm text-gray-400">
                  <span class="text-xs">N/A</span>
                </div>
              </td>
              <td class="px-3 py-4 text-sm text-gray-600">
                <div
                  v-if="formatProxyDisplay(account.proxy)"
                  class="break-all rounded bg-blue-50 px-2 py-1 font-mono text-xs"
                  :title="formatProxyDisplay(account.proxy)"
                >
                  {{ formatProxyDisplay(account.proxy) }}
                </div>
                <div v-else class="text-gray-400">无代理</div>
              </td>
              <td class="whitespace-nowrap px-3 py-4 text-sm">
                <div v-if="account.usage && account.usage.daily" class="space-y-1">
                  <div class="flex items-center gap-2">
                    <div class="h-2 w-2 rounded-full bg-green-500" />
                    <span class="text-sm font-medium text-gray-900 dark:text-gray-100"
                      >{{ account.usage.daily.requests || 0 }} 次</span
                    >
                  </div>
                  <div class="flex items-center gap-2">
                    <div class="h-2 w-2 rounded-full bg-blue-500" />
                    <span class="text-xs text-gray-600 dark:text-gray-300"
                      >{{ formatNumber(account.usage.daily.allTokens || 0) }} tokens</span
>>>>>>> 9d8d83f3
                    >
                      {{ account.errorMessage }}
                    </span>
                    <span v-if="account.accountType === 'dedicated'" class="text-xs text-gray-500">
                      绑定: {{ account.boundApiKeysCount || 0 }} 个API Key
                    </span>
                  </div>
                </td>
                <td class="whitespace-nowrap px-3 py-4">
                  <div
<<<<<<< HEAD
                    v-if="
                      account.platform === 'claude' ||
                      account.platform === 'claude-console' ||
                      account.platform === 'bedrock' ||
                      account.platform === 'gemini' ||
                      account.platform === 'openai'
                    "
                    class="flex items-center gap-2"
=======
                    v-if="account.usage.averages && account.usage.averages.rpm > 0"
                    class="text-xs text-gray-500 dark:text-gray-400"
>>>>>>> 9d8d83f3
                  >
                    <div class="h-2 w-16 rounded-full bg-gray-200">
                      <div
                        class="h-2 rounded-full bg-gradient-to-r from-green-500 to-blue-600 transition-all duration-300"
                        :style="{ width: 101 - (account.priority || 50) + '%' }"
                      />
                    </div>
<<<<<<< HEAD
                    <span class="min-w-[20px] text-xs font-medium text-gray-700">
                      {{ account.priority || 50 }}
                    </span>
                  </div>
                  <div v-else class="text-sm text-gray-400">
                    <span class="text-xs">N/A</span>
                  </div>
                </td>
                <td class="px-3 py-4 text-sm text-gray-600">
                  <div
                    v-if="formatProxyDisplay(account.proxy)"
                    class="break-all rounded bg-blue-50 px-2 py-1 font-mono text-xs"
                    :title="formatProxyDisplay(account.proxy)"
                  >
                    {{ formatProxyDisplay(account.proxy) }}
                  </div>
                  <div v-else class="text-gray-400">无代理</div>
                </td>
                <td class="whitespace-nowrap px-3 py-4 text-sm">
                  <div v-if="account.usage && account.usage.daily" class="space-y-1">
                    <div class="flex items-center gap-2">
                      <div class="h-2 w-2 rounded-full bg-green-500" />
                      <span class="text-sm font-medium text-gray-900"
                        >{{ account.usage.daily.requests || 0 }} 次</span
                      >
                    </div>
                    <div class="flex items-center gap-2">
                      <div class="h-2 w-2 rounded-full bg-blue-500" />
                      <span class="text-xs text-gray-600"
                        >{{ formatNumber(account.usage.daily.allTokens || 0) }} tokens</span
                      >
=======
                    <span class="min-w-[32px] text-xs font-medium text-gray-700 dark:text-gray-200">
                      {{ account.sessionWindow.progress }}%
                    </span>
                  </div>
                  <div class="text-xs text-gray-600 dark:text-gray-300">
                    <div>
                      {{
                        formatSessionWindow(
                          account.sessionWindow.windowStart,
                          account.sessionWindow.windowEnd
                        )
                      }}
>>>>>>> 9d8d83f3
                    </div>
                    <div
                      v-if="account.usage.averages && account.usage.averages.rpm > 0"
                      class="text-xs text-gray-500"
                    >
                      平均 {{ account.usage.averages.rpm.toFixed(2) }} RPM
                    </div>
                  </div>
<<<<<<< HEAD
                  <div v-else class="text-xs text-gray-400">暂无数据</div>
                </td>
                <td class="whitespace-nowrap px-3 py-4">
                  <div
=======
                </div>
                <div v-else-if="account.platform === 'claude'" class="text-sm text-gray-400">
                  <i class="fas fa-minus" />
                </div>
                <div v-else class="text-sm text-gray-400">
                  <span class="text-xs">N/A</span>
                </div>
              </td>
              <td class="whitespace-nowrap px-3 py-4 text-sm text-gray-600 dark:text-gray-300">
                {{ formatLastUsed(account.lastUsedAt) }}
              </td>
              <td class="whitespace-nowrap px-3 py-4 text-sm font-medium">
                <div class="flex flex-wrap items-center gap-1">
                  <button
>>>>>>> 9d8d83f3
                    v-if="
                      account.platform === 'claude' &&
                      account.sessionWindow &&
                      account.sessionWindow.hasActiveWindow
                    "
                    class="space-y-2"
                  >
                    <div class="flex items-center gap-2">
                      <div class="h-2 w-24 rounded-full bg-gray-200">
                        <div
                          class="h-2 rounded-full bg-gradient-to-r from-blue-500 to-indigo-600 transition-all duration-300"
                          :style="{ width: account.sessionWindow.progress + '%' }"
                        />
                      </div>
                      <span class="min-w-[32px] text-xs font-medium text-gray-700">
                        {{ account.sessionWindow.progress }}%
                      </span>
                    </div>
                    <div class="text-xs text-gray-600">
                      <div>
                        {{
                          formatSessionWindow(
                            account.sessionWindow.windowStart,
                            account.sessionWindow.windowEnd
                          )
                        }}
                      </div>
                      <div
                        v-if="account.sessionWindow.windowUsage"
                        class="font-medium text-blue-600"
                      >
                        已用:
                        {{ formatNumber(account.sessionWindow.windowUsage.totalTokens || 0) }}
                        tokens
                      </div>
                      <div
                        v-if="
                          account.sessionWindow.windowUsage &&
                          account.sessionWindow.windowUsage.requests > 0
                        "
                        class="text-gray-500"
                      >
                        {{ account.sessionWindow.windowUsage.requests }} 次请求
                      </div>
                      <!-- 模型使用分布按钮 -->
                      <div class="mt-2">
                        <button
                          class="inline-flex items-center gap-1 rounded-md bg-indigo-50 px-2 py-1 text-xs font-medium text-indigo-700 transition-colors hover:bg-indigo-100"
                          @click.stop="toggleAccountModelStats(account.id)"
                        >
                          <i
                            :class="[
                              'fas',
                              expandedAccountModelStats.has(account.id)
                                ? 'fa-chevron-up'
                                : 'fa-chevron-down'
                            ]"
                          />
                          <span>模型使用分布</span>
                        </button>
                      </div>
                      <div
                        v-if="account.sessionWindow.remainingTime > 0"
                        class="font-medium text-indigo-600"
                      >
                        剩余 {{ formatRemainingTime(account.sessionWindow.remainingTime) }}
                      </div>
                    </div>
                  </div>
                  <div v-else-if="account.platform === 'claude'" class="text-sm text-gray-400">
                    <i class="fas fa-minus" />
                  </div>
                  <div v-else class="text-sm text-gray-400">
                    <span class="text-xs">N/A</span>
                  </div>
                </td>
                <td class="whitespace-nowrap px-3 py-4 text-sm text-gray-600">
                  {{ formatLastUsed(account.lastUsedAt) }}
                </td>
                <td class="whitespace-nowrap px-3 py-4 text-sm font-medium">
                  <div class="flex flex-wrap items-center gap-1">
                    <button
                      v-if="
                        account.platform === 'claude' &&
                        (account.status === 'unauthorized' ||
                          account.status !== 'active' ||
                          account.rateLimitStatus?.isRateLimited ||
                          account.rateLimitStatus === 'limited' ||
                          !account.isActive)
                      "
                      :class="[
                        'rounded px-2.5 py-1 text-xs font-medium transition-colors',
                        account.isResetting
                          ? 'cursor-not-allowed bg-gray-100 text-gray-400'
                          : 'bg-yellow-100 text-yellow-700 hover:bg-yellow-200'
                      ]"
                      :disabled="account.isResetting"
                      :title="account.isResetting ? '重置中...' : '重置所有异常状态'"
                      @click="resetAccountStatus(account)"
                    >
                      <i :class="['fas fa-redo', account.isResetting ? 'animate-spin' : '']" />
                      <span class="ml-1">重置状态</span>
                    </button>
                    <button
                      :class="[
                        'rounded px-2.5 py-1 text-xs font-medium transition-colors',
                        account.isTogglingSchedulable
                          ? 'cursor-not-allowed bg-gray-100 text-gray-400'
                          : account.schedulable
                            ? 'bg-green-100 text-green-700 hover:bg-green-200'
                            : 'bg-gray-100 text-gray-700 hover:bg-gray-200'
                      ]"
                      :disabled="account.isTogglingSchedulable"
                      :title="account.schedulable ? '点击禁用调度' : '点击启用调度'"
                      @click="toggleSchedulable(account)"
                    >
                      <i :class="['fas', account.schedulable ? 'fa-toggle-on' : 'fa-toggle-off']" />
                      <span class="ml-1">{{ account.schedulable ? '调度' : '停用' }}</span>
                    </button>
                    <button
                      class="rounded bg-blue-100 px-2.5 py-1 text-xs font-medium text-blue-700 transition-colors hover:bg-blue-200"
                      :title="'编辑账户'"
                      @click="editAccount(account)"
                    >
                      <i class="fas fa-edit" />
                      <span class="ml-1">编辑</span>
                    </button>
                    <button
                      class="rounded bg-red-100 px-2.5 py-1 text-xs font-medium text-red-700 transition-colors hover:bg-red-200"
                      :title="'删除账户'"
                      @click="deleteAccount(account)"
                    >
                      <i class="fas fa-trash" />
                      <span class="ml-1">删除</span>
                    </button>
                  </div>
                </td>
              </tr>
              <!-- 展开的模型使用统计行 -->
              <tr v-if="expandedAccountModelStats.has(account.id)">
                <td class="bg-gray-50 px-4 py-6" colspan="9">
                  <div class="mx-4 rounded-lg bg-white p-6 shadow-inner">
                    <!-- 标题栏 -->
                    <div class="mb-4 flex items-center justify-between">
                      <h5 class="flex items-center text-sm font-semibold text-gray-700">
                        <i class="fas fa-chart-pie mr-2 text-indigo-500" />
                        会话窗口模型使用分布（5小时）
                      </h5>
                      <div class="flex items-center gap-2">
                        <span
                          v-if="
                            accountModelStats[account.id] &&
                            accountModelStats[account.id].length > 0
                          "
                          class="rounded-full bg-gray-100 px-2 py-1 text-xs text-gray-500"
                        >
                          {{ accountModelStats[account.id].length }} 个模型
                        </span>
                        <button
                          class="ml-2 flex items-center gap-1 text-sm text-blue-500 transition-colors hover:text-blue-700"
                          title="刷新数据"
                          @click="loadAccountModelStats(account.id, true)"
                        >
                          <i
                            :class="[
                              'fas fa-sync-alt text-xs',
                              accountModelStatsLoading[account.id] ? 'fa-spin' : ''
                            ]"
                          />
                          <span class="text-xs">刷新</span>
                        </button>
                      </div>
                    </div>

                    <!-- 数据展示区域 -->
                    <div v-if="accountModelStatsLoading[account.id]" class="py-8 text-center">
                      <i class="fas fa-spinner fa-spin mb-3 text-2xl text-gray-400" />
                      <p class="text-sm text-gray-500">正在加载模型统计...</p>
                    </div>
                    <div
                      v-else-if="
                        !accountModelStats[account.id] || accountModelStats[account.id].length === 0
                      "
                      class="py-8 text-center"
                    >
                      <div class="mb-3 flex items-center justify-center gap-2">
                        <i class="fas fa-chart-line text-lg text-gray-400" />
                        <p class="text-sm text-gray-500">暂无模型使用数据</p>
                      </div>
                      <p class="text-xs text-gray-400">当前会话窗口内没有使用记录</p>
                    </div>
                    <div v-else class="grid grid-cols-1 gap-4 md:grid-cols-2 lg:grid-cols-3">
                      <div
                        v-for="stat in accountModelStats[account.id]"
                        :key="stat.model"
                        class="rounded-xl border border-gray-200 bg-gradient-to-br from-white to-gray-50 p-4 transition-all duration-200 hover:border-indigo-300 hover:shadow-lg"
                      >
                        <div class="mb-3 flex items-start justify-between">
                          <div class="flex-1">
                            <span class="mb-1 block text-sm font-semibold text-gray-800">{{
                              stat.model
                            }}</span>
                            <span class="rounded-full bg-blue-50 px-2 py-1 text-xs text-gray-500"
                              >{{ stat.requests }} 次请求</span
                            >
                          </div>
                        </div>

                        <div class="mb-3 space-y-2">
                          <div class="flex items-center justify-between text-sm">
                            <span class="flex items-center text-gray-600">
                              <i class="fas fa-coins mr-1 text-xs text-yellow-500" />
                              总Token:
                            </span>
                            <span class="font-semibold text-gray-900">{{
                              formatTokenCount(stat.allTokens)
                            }}</span>
                          </div>
                          <div class="flex items-center justify-between text-sm">
                            <span class="flex items-center text-gray-600">
                              <i class="fas fa-dollar-sign mr-1 text-xs text-green-500" />
                              费用:
                            </span>
                            <span class="font-semibold text-green-600">{{
                              calculateModelCost(stat)
                            }}</span>
                          </div>
                          <div class="mt-2 border-t border-gray-100 pt-2">
                            <div class="flex items-center justify-between text-xs text-gray-500">
                              <span class="flex items-center">
                                <i class="fas fa-arrow-down mr-1 text-green-500" />
                                输入:
                              </span>
                              <span class="font-medium">{{
                                formatTokenCount(stat.inputTokens)
                              }}</span>
                            </div>
                            <div class="flex items-center justify-between text-xs text-gray-500">
                              <span class="flex items-center">
                                <i class="fas fa-arrow-up mr-1 text-blue-500" />
                                输出:
                              </span>
                              <span class="font-medium">{{
                                formatTokenCount(stat.outputTokens)
                              }}</span>
                            </div>
                            <div
                              v-if="stat.cacheCreateTokens > 0"
                              class="flex items-center justify-between text-xs text-purple-600"
                            >
                              <span class="flex items-center">
                                <i class="fas fa-save mr-1" />
                                缓存创建:
                              </span>
                              <span class="font-medium">{{
                                formatTokenCount(stat.cacheCreateTokens)
                              }}</span>
                            </div>
                            <div
                              v-if="stat.cacheReadTokens > 0"
                              class="flex items-center justify-between text-xs text-purple-600"
                            >
                              <span class="flex items-center">
                                <i class="fas fa-download mr-1" />
                                缓存读取:
                              </span>
                              <span class="font-medium">{{
                                formatTokenCount(stat.cacheReadTokens)
                              }}</span>
                            </div>
                          </div>
                        </div>

                        <!-- 进度条 -->
                        <div class="mt-3 h-2 w-full rounded-full bg-gray-200">
                          <div
                            class="h-2 rounded-full bg-gradient-to-r from-indigo-500 to-purple-600 transition-all duration-500"
                            :style="{
                              width:
                                calculateAccountModelPercentage(
                                  stat.allTokens,
                                  accountModelStats[account.id]
                                ) + '%'
                            }"
                          />
                        </div>
                        <div class="mt-1 text-right">
                          <span class="text-xs font-medium text-indigo-600">
                            {{
                              calculateAccountModelPercentage(
                                stat.allTokens,
                                accountModelStats[account.id]
                              )
                            }}%
                          </span>
                        </div>
                      </div>
                    </div>

                    <!-- 总计统计，仅在有数据时显示 -->
                    <div
                      v-if="
                        accountModelStats[account.id] && accountModelStats[account.id].length > 0
                      "
                      class="mt-4 rounded-lg border border-indigo-100 bg-gradient-to-r from-indigo-50 to-purple-50 p-3"
                    >
                      <div class="flex items-center justify-between text-sm">
                        <span class="flex items-center font-semibold text-gray-700">
                          <i class="fas fa-calculator mr-2 text-indigo-500" />
                          总计统计
                        </span>
                        <div class="flex gap-4 text-xs">
                          <span class="text-gray-600">
                            总请求:
                            <span class="font-semibold text-gray-800">{{
                              accountModelStats[account.id].reduce(
                                (sum, stat) => sum + stat.requests,
                                0
                              )
                            }}</span>
                          </span>
                          <span class="text-gray-600">
                            总Token:
                            <span class="font-semibold text-gray-800">{{
                              formatTokenCount(
                                accountModelStats[account.id].reduce(
                                  (sum, stat) => sum + stat.allTokens,
                                  0
                                )
                              )
                            }}</span>
                          </span>
                        </div>
                      </div>
                    </div>
                  </div>
                </td>
              </tr>
            </template>
          </tbody>
        </table>
      </div>

      <!-- 移动端卡片视图 -->
      <div v-if="!accountsLoading && sortedAccounts.length > 0" class="space-y-3 md:hidden">
        <div
          v-for="account in sortedAccounts"
          :key="account.id"
          class="card p-4 transition-shadow hover:shadow-lg"
        >
          <!-- 卡片头部 -->
          <div class="mb-3 flex items-start justify-between">
            <div class="flex items-center gap-3">
              <div
                :class="[
                  'flex h-10 w-10 flex-shrink-0 items-center justify-center rounded-lg',
                  account.platform === 'claude'
                    ? 'bg-gradient-to-br from-purple-500 to-purple-600'
                    : account.platform === 'bedrock'
                      ? 'bg-gradient-to-br from-orange-500 to-red-600'
                      : account.platform === 'azure_openai'
                        ? 'bg-gradient-to-br from-blue-500 to-cyan-600'
                        : account.platform === 'openai'
                          ? 'bg-gradient-to-br from-gray-600 to-gray-700'
                          : 'bg-gradient-to-br from-blue-500 to-blue-600'
                ]"
              >
                <i
                  :class="[
                    'text-sm text-white',
                    account.platform === 'claude'
                      ? 'fas fa-brain'
                      : account.platform === 'bedrock'
                        ? 'fab fa-aws'
                        : account.platform === 'azure_openai'
                          ? 'fab fa-microsoft'
                          : account.platform === 'openai'
                            ? 'fas fa-openai'
                            : 'fas fa-robot'
                  ]"
                />
              </div>
              <div>
                <h4 class="text-sm font-semibold text-gray-900">
                  {{ account.name || account.email }}
                </h4>
                <div class="mt-0.5 flex items-center gap-2">
                  <span class="text-xs text-gray-500 dark:text-gray-400">{{
                    account.platform
                  }}</span>
                  <span class="text-xs text-gray-400">|</span>
                  <span class="text-xs text-gray-500 dark:text-gray-400">{{ account.type }}</span>
                </div>
              </div>
            </div>
            <span
              :class="[
                'inline-flex items-center rounded-full px-2 py-1 text-xs font-semibold',
                getAccountStatusClass(account)
              ]"
            >
              <div
                :class="['mr-1.5 h-1.5 w-1.5 rounded-full', getAccountStatusDotClass(account)]"
              />
              {{ getAccountStatusText(account) }}
            </span>
          </div>

          <!-- 使用统计 -->
          <div class="mb-3 grid grid-cols-2 gap-3">
            <div>
              <p class="text-xs text-gray-500 dark:text-gray-400">今日使用</p>
              <p class="text-sm font-semibold text-gray-900 dark:text-gray-100">
                {{ formatNumber(account.usage?.daily?.requests || 0) }} 次
              </p>
              <p class="mt-0.5 text-xs text-gray-500 dark:text-gray-400">
                {{ formatNumber(account.usage?.daily?.allTokens || 0) }} tokens
              </p>
            </div>
            <div>
              <p class="text-xs text-gray-500 dark:text-gray-400">总使用量</p>
              <p class="text-sm font-semibold text-gray-900 dark:text-gray-100">
                {{ formatNumber(account.usage?.total?.requests || 0) }} 次
              </p>
              <p class="mt-0.5 text-xs text-gray-500 dark:text-gray-400">
                {{ formatNumber(account.usage?.total?.allTokens || 0) }} tokens
              </p>
            </div>
          </div>

          <!-- 状态信息 -->
          <div class="mb-3 space-y-2">
            <!-- 会话窗口 -->
            <div
              v-if="
                account.platform === 'claude' &&
                account.sessionWindow &&
                account.sessionWindow.hasActiveWindow
              "
              class="space-y-1.5 rounded-lg bg-gray-50 p-2 dark:bg-gray-700"
            >
              <div class="flex items-center justify-between text-xs">
                <span class="font-medium text-gray-600 dark:text-gray-300">会话窗口</span>
                <span class="font-medium text-gray-700 dark:text-gray-200">
                  {{ account.sessionWindow.progress }}%
                </span>
              </div>
              <div class="h-2 w-full overflow-hidden rounded-full bg-gray-200 dark:bg-gray-600">
                <div
                  class="h-full bg-gradient-to-r from-blue-500 to-indigo-600 transition-all duration-300"
                  :style="{ width: account.sessionWindow.progress + '%' }"
                />
              </div>
<<<<<<< HEAD
              <div class="space-y-1 text-xs">
                <div class="text-gray-500">
=======
              <div class="flex items-center justify-between text-xs">
                <span class="text-gray-500 dark:text-gray-400">
>>>>>>> 9d8d83f3
                  {{
                    formatSessionWindow(
                      account.sessionWindow.windowStart,
                      account.sessionWindow.windowEnd
                    )
                  }}
                </div>
                <div v-if="account.sessionWindow.windowUsage" class="font-medium text-blue-600">
                  已用:
                  {{ formatNumber(account.sessionWindow.windowUsage.totalTokens || 0) }} tokens
                  <span v-if="account.sessionWindow.windowUsage.requests > 0" class="text-gray-500">
                    ({{ account.sessionWindow.windowUsage.requests }} 次)
                  </span>
                </div>
                <!-- 模型使用分布按钮 -->
                <div class="mt-2">
                  <button
                    class="inline-flex items-center gap-1 rounded-md bg-indigo-50 px-2 py-1 text-xs font-medium text-indigo-700 transition-colors hover:bg-indigo-100"
                    @click.stop="toggleAccountModelStats(account.id)"
                  >
                    <i
                      :class="[
                        'fas',
                        expandedAccountModelStats.has(account.id)
                          ? 'fa-chevron-up'
                          : 'fa-chevron-down'
                      ]"
                    />
                    <span>查看模型分布</span>
                  </button>
                </div>
                <div
                  v-if="account.sessionWindow.remainingTime > 0"
                  class="font-medium text-indigo-600"
                >
                  剩余 {{ formatRemainingTime(account.sessionWindow.remainingTime) }}
                </div>
                <div v-else class="text-gray-500">已结束</div>
              </div>
            </div>

            <!-- 最后使用时间 -->
            <div class="flex items-center justify-between text-xs">
              <span class="text-gray-500 dark:text-gray-400">最后使用</span>
              <span class="text-gray-700 dark:text-gray-200">
                {{ account.lastUsedAt ? formatRelativeTime(account.lastUsedAt) : '从未使用' }}
              </span>
            </div>

            <!-- 代理配置 -->
            <div
              v-if="account.proxyConfig && account.proxyConfig.type !== 'none'"
              class="flex items-center justify-between text-xs"
            >
              <span class="text-gray-500 dark:text-gray-400">代理</span>
              <span class="text-gray-700 dark:text-gray-200">
                {{ account.proxyConfig.type.toUpperCase() }}
              </span>
            </div>

            <!-- 调度优先级 -->
            <div class="flex items-center justify-between text-xs">
              <span class="text-gray-500 dark:text-gray-400">优先级</span>
              <span class="font-medium text-gray-700 dark:text-gray-200">
                {{ account.priority || 50 }}
              </span>
            </div>
          </div>

          <!-- 操作按钮 -->
          <div class="mt-3 flex gap-2 border-t border-gray-100 pt-3">
            <button
              class="flex flex-1 items-center justify-center gap-1 rounded-lg px-3 py-2 text-xs transition-colors"
              :class="
                account.schedulable
                  ? 'bg-gray-50 text-gray-600 hover:bg-gray-100'
                  : 'bg-green-50 text-green-600 hover:bg-green-100'
              "
              :disabled="account.isTogglingSchedulable"
              @click="toggleSchedulable(account)"
            >
              <i :class="['fas', account.schedulable ? 'fa-pause' : 'fa-play']" />
              {{ account.schedulable ? '暂停' : '启用' }}
            </button>

            <button
              class="flex-1 rounded-lg bg-gray-50 px-3 py-2 text-xs text-gray-600 transition-colors hover:bg-gray-100"
              @click="editAccount(account)"
            >
              <i class="fas fa-edit mr-1" />
              编辑
            </button>

            <button
              class="rounded-lg bg-red-50 px-3 py-2 text-xs text-red-600 transition-colors hover:bg-red-100"
              @click="deleteAccount(account)"
            >
              <i class="fas fa-trash" />
            </button>
          </div>

          <!-- 展开的模型使用统计（移动端） -->
          <div
            v-if="expandedAccountModelStats.has(account.id)"
            class="mt-4 border-t border-gray-200 pt-4"
          >
            <div class="mb-3 flex items-center justify-between">
              <h5 class="text-sm font-semibold text-gray-700">
                <i class="fas fa-chart-pie mr-1 text-indigo-500" />
                会话窗口模型分布
              </h5>
              <button
                class="flex items-center gap-1 text-xs text-blue-500"
                @click="loadAccountModelStats(account.id, true)"
              >
                <i
                  :class="[
                    'fas fa-sync-alt',
                    accountModelStatsLoading[account.id] ? 'fa-spin' : ''
                  ]"
                />
                刷新
              </button>
            </div>

            <div v-if="accountModelStatsLoading[account.id]" class="py-6 text-center">
              <i class="fas fa-spinner fa-spin text-xl text-gray-400" />
              <p class="mt-2 text-xs text-gray-500">加载中...</p>
            </div>
            <div
              v-else-if="
                !accountModelStats[account.id] || accountModelStats[account.id].length === 0
              "
              class="py-6 text-center"
            >
              <i class="fas fa-chart-line text-lg text-gray-400" />
              <p class="mt-2 text-xs text-gray-500">暂无数据</p>
            </div>
            <div v-else class="space-y-3">
              <div
                v-for="stat in accountModelStats[account.id]"
                :key="stat.model"
                class="rounded-lg border border-gray-200 bg-white p-3"
              >
                <div class="mb-2 flex items-center justify-between">
                  <span class="text-xs font-semibold text-gray-800">{{ stat.model }}</span>
                  <span class="rounded-full bg-blue-50 px-2 py-0.5 text-xs text-gray-500">
                    {{ stat.requests }} 次
                  </span>
                </div>

                <div class="space-y-1.5 text-xs">
                  <div class="flex justify-between">
                    <span class="text-gray-600">总Token:</span>
                    <span class="font-medium text-gray-900">{{
                      formatTokenCount(stat.allTokens)
                    }}</span>
                  </div>
                  <div class="flex justify-between">
                    <span class="text-gray-600">费用:</span>
                    <span class="font-medium text-green-600">{{ calculateModelCost(stat) }}</span>
                  </div>
                </div>

                <div class="mt-2 h-1.5 w-full rounded-full bg-gray-200">
                  <div
                    class="h-1.5 rounded-full bg-gradient-to-r from-indigo-500 to-purple-600"
                    :style="{
                      width:
                        calculateAccountModelPercentage(
                          stat.allTokens,
                          accountModelStats[account.id]
                        ) + '%'
                    }"
                  />
                </div>
                <div class="mt-1 text-right">
                  <span class="text-xs text-indigo-600">
                    {{
                      calculateAccountModelPercentage(
                        stat.allTokens,
                        accountModelStats[account.id]
                      )
                    }}%
                  </span>
                </div>
              </div>

              <!-- 总计 -->
              <div
                v-if="accountModelStats[account.id].length > 0"
                class="rounded-lg bg-gray-50 p-2.5 text-xs"
              >
                <div class="flex justify-between">
                  <span class="text-gray-600">总计:</span>
                  <div class="space-x-3">
                    <span>
                      {{
                        accountModelStats[account.id].reduce((sum, stat) => sum + stat.requests, 0)
                      }}
                      次
                    </span>
                    <span class="font-medium">
                      {{
                        formatTokenCount(
                          accountModelStats[account.id].reduce(
                            (sum, stat) => sum + stat.allTokens,
                            0
                          )
                        )
                      }}
                      tokens
                    </span>
                  </div>
                </div>
              </div>
            </div>
          </div>
        </div>
      </div>
    </div>

    <!-- 添加账户模态框 -->
    <AccountForm
      v-if="showCreateAccountModal"
      @close="showCreateAccountModal = false"
      @success="handleCreateSuccess"
    />

    <!-- 编辑账户模态框 -->
    <AccountForm
      v-if="showEditAccountModal"
      :account="editingAccount"
      @close="showEditAccountModal = false"
      @success="handleEditSuccess"
    />

    <!-- 确认弹窗 -->
    <ConfirmModal
      :cancel-text="confirmOptions.cancelText"
      :confirm-text="confirmOptions.confirmText"
      :message="confirmOptions.message"
      :show="showConfirmModal"
      :title="confirmOptions.title"
      @cancel="handleCancel"
      @confirm="handleConfirm"
    />
  </div>
</template>

<script setup>
import { ref, computed, onMounted, watch } from 'vue'
import { showToast } from '@/utils/toast'
import { apiClient } from '@/config/api'
import { useConfirm } from '@/composables/useConfirm'
import AccountForm from '@/components/accounts/AccountForm.vue'
import ConfirmModal from '@/components/common/ConfirmModal.vue'
import CustomDropdown from '@/components/common/CustomDropdown.vue'

// 使用确认弹窗
const { showConfirmModal, confirmOptions, showConfirm, handleConfirm, handleCancel } = useConfirm()

// 数据状态
const accounts = ref([])
const accountsLoading = ref(false)
const accountSortBy = ref('name')
const accountsSortBy = ref('')
const accountsSortOrder = ref('asc')
const apiKeys = ref([])
const accountGroups = ref([])
const groupFilter = ref('all')
const platformFilter = ref('all')

// 缓存状态标志
const apiKeysLoaded = ref(false)
const groupsLoaded = ref(false)
const groupMembersLoaded = ref(false)
const accountGroupMap = ref(new Map())

// 下拉选项数据
const sortOptions = ref([
  { value: 'name', label: '按名称排序', icon: 'fa-font' },
  { value: 'dailyTokens', label: '按今日Token排序', icon: 'fa-coins' },
  { value: 'dailyRequests', label: '按今日请求数排序', icon: 'fa-chart-line' },
  { value: 'totalTokens', label: '按总Token排序', icon: 'fa-database' },
  { value: 'lastUsed', label: '按最后使用排序', icon: 'fa-clock' }
])

const platformOptions = ref([
  { value: 'all', label: '所有平台', icon: 'fa-globe' },
  { value: 'claude', label: 'Claude', icon: 'fa-brain' },
  { value: 'claude-console', label: 'Claude Console', icon: 'fa-terminal' },
  { value: 'gemini', label: 'Gemini', icon: 'fa-google' },
  { value: 'openai', label: 'OpenAi', icon: 'fa-openai' },
  { value: 'azure_openai', label: 'Azure OpenAI', icon: 'fab fa-microsoft' },
  { value: 'bedrock', label: 'Bedrock', icon: 'fab fa-aws' }
])

const groupOptions = computed(() => {
  const options = [
    { value: 'all', label: '所有账户', icon: 'fa-globe' },
    { value: 'ungrouped', label: '未分组账户', icon: 'fa-user' }
  ]
  accountGroups.value.forEach((group) => {
    options.push({
      value: group.id,
      label: `${group.name} (${group.platform === 'claude' ? 'Claude' : group.platform === 'gemini' ? 'Gemini' : 'OpenAI'})`,
      icon:
        group.platform === 'claude'
          ? 'fa-brain'
          : group.platform === 'gemini'
            ? 'fa-robot'
            : 'fa-openai'
    })
  })
  return options
})

// 模态框状态
const showCreateAccountModal = ref(false)
const showEditAccountModal = ref(false)
const editingAccount = ref(null)

// 模型使用统计状态
const expandedAccountModelStats = ref(new Set())
const accountModelStats = ref({})
const accountModelStatsLoading = ref({})
const accountModelStatsLoaded = ref({})

// 计算排序后的账户列表
const sortedAccounts = computed(() => {
  const sourceAccounts = accounts.value
  if (!accountsSortBy.value) return sourceAccounts

  const sorted = [...sourceAccounts].sort((a, b) => {
    let aVal = a[accountsSortBy.value]
    let bVal = b[accountsSortBy.value]

    // 处理统计数据
    if (accountsSortBy.value === 'dailyTokens') {
      aVal = a.usage?.daily?.allTokens || 0
      bVal = b.usage?.daily?.allTokens || 0
    } else if (accountsSortBy.value === 'dailyRequests') {
      aVal = a.usage?.daily?.requests || 0
      bVal = b.usage?.daily?.requests || 0
    } else if (accountsSortBy.value === 'totalTokens') {
      aVal = a.usage?.total?.allTokens || 0
      bVal = b.usage?.total?.allTokens || 0
    }

    // 处理最后使用时间
    if (accountsSortBy.value === 'lastUsed') {
      aVal = a.lastUsedAt ? new Date(a.lastUsedAt).getTime() : 0
      bVal = b.lastUsedAt ? new Date(b.lastUsedAt).getTime() : 0
    }

    // 处理状态
    if (accountsSortBy.value === 'status') {
      aVal = a.isActive ? 1 : 0
      bVal = b.isActive ? 1 : 0
    }

    if (aVal < bVal) return accountsSortOrder.value === 'asc' ? -1 : 1
    if (aVal > bVal) return accountsSortOrder.value === 'asc' ? 1 : -1
    return 0
  })

  return sorted
})

// 加载账户列表
const loadAccounts = async (forceReload = false) => {
  accountsLoading.value = true
  try {
    // 构建查询参数
    const params = {}
    if (platformFilter.value !== 'all') {
      params.platform = platformFilter.value
    }
    if (groupFilter.value !== 'all') {
      params.groupId = groupFilter.value
    }

    // 根据平台筛选决定需要请求哪些接口
    const requests = []

    if (platformFilter.value === 'all') {
      // 请求所有平台
      requests.push(
        apiClient.get('/admin/claude-accounts', { params }),
        apiClient.get('/admin/claude-console-accounts', { params }),
        apiClient.get('/admin/bedrock-accounts', { params }),
        apiClient.get('/admin/gemini-accounts', { params }),
        apiClient.get('/admin/openai-accounts', { params }),
        apiClient.get('/admin/azure-openai-accounts', { params })
      )
    } else {
      // 只请求指定平台，其他平台设为null占位
      switch (platformFilter.value) {
        case 'claude':
          requests.push(
            apiClient.get('/admin/claude-accounts', { params }),
            Promise.resolve({ success: true, data: [] }), // claude-console 占位
            Promise.resolve({ success: true, data: [] }), // bedrock 占位
            Promise.resolve({ success: true, data: [] }) // gemini 占位
          )
          break
        case 'claude-console':
          requests.push(
            Promise.resolve({ success: true, data: [] }), // claude 占位
            apiClient.get('/admin/claude-console-accounts', { params }),
            Promise.resolve({ success: true, data: [] }), // bedrock 占位
            Promise.resolve({ success: true, data: [] }) // gemini 占位
          )
          break
        case 'bedrock':
          requests.push(
            Promise.resolve({ success: true, data: [] }), // claude 占位
            Promise.resolve({ success: true, data: [] }), // claude-console 占位
            apiClient.get('/admin/bedrock-accounts', { params }),
            Promise.resolve({ success: true, data: [] }) // gemini 占位
          )
          break
        case 'gemini':
          requests.push(
            Promise.resolve({ success: true, data: [] }), // claude 占位
            Promise.resolve({ success: true, data: [] }), // claude-console 占位
            Promise.resolve({ success: true, data: [] }), // bedrock 占位
            apiClient.get('/admin/gemini-accounts', { params })
          )
          break
      }
    }

    // 使用缓存机制加载 API Keys 和分组数据
    await Promise.all([loadApiKeys(forceReload), loadAccountGroups(forceReload)])

    // 加载分组成员关系（需要在分组数据加载完成后）
    await loadGroupMembers(forceReload)

    const [claudeData, claudeConsoleData, bedrockData, geminiData, openaiData, azureOpenaiData] =
      await Promise.all(requests)

    const allAccounts = []

    if (claudeData.success) {
      const claudeAccounts = (claudeData.data || []).map((acc) => {
        // 计算每个Claude账户绑定的API Key数量
        const boundApiKeysCount = apiKeys.value.filter(
          (key) => key.claudeAccountId === acc.id
        ).length
        // 检查是否属于某个分组
        const groupInfo = accountGroupMap.value.get(acc.id) || null
        return { ...acc, platform: 'claude', boundApiKeysCount, groupInfo }
      })
      allAccounts.push(...claudeAccounts)
    }

    if (claudeConsoleData.success) {
      const claudeConsoleAccounts = (claudeConsoleData.data || []).map((acc) => {
        // Claude Console账户暂时不支持直接绑定
        const groupInfo = accountGroupMap.value.get(acc.id) || null
        return { ...acc, platform: 'claude-console', boundApiKeysCount: 0, groupInfo }
      })
      allAccounts.push(...claudeConsoleAccounts)
    }

    if (bedrockData.success) {
      const bedrockAccounts = (bedrockData.data || []).map((acc) => {
        // Bedrock账户暂时不支持直接绑定
        const groupInfo = accountGroupMap.value.get(acc.id) || null
        return { ...acc, platform: 'bedrock', boundApiKeysCount: 0, groupInfo }
      })
      allAccounts.push(...bedrockAccounts)
    }

    if (geminiData.success) {
      const geminiAccounts = (geminiData.data || []).map((acc) => {
        // 计算每个Gemini账户绑定的API Key数量
        const boundApiKeysCount = apiKeys.value.filter(
          (key) => key.geminiAccountId === acc.id
        ).length
        const groupInfo = accountGroupMap.value.get(acc.id) || null
        return { ...acc, platform: 'gemini', boundApiKeysCount, groupInfo }
      })
      allAccounts.push(...geminiAccounts)
    }
    if (openaiData.success) {
      const openaiAccounts = (openaiData.data || []).map((acc) => {
        // 计算每个OpenAI账户绑定的API Key数量
        const boundApiKeysCount = apiKeys.value.filter(
          (key) => key.openaiAccountId === acc.id
        ).length
        const groupInfo = accountGroupMap.value.get(acc.id) || null
        return { ...acc, platform: 'openai', boundApiKeysCount, groupInfo }
      })
      allAccounts.push(...openaiAccounts)
    }
    if (azureOpenaiData && azureOpenaiData.success) {
      const azureOpenaiAccounts = (azureOpenaiData.data || []).map((acc) => {
        // 计算每个Azure OpenAI账户绑定的API Key数量
        const boundApiKeysCount = apiKeys.value.filter(
          (key) => key.azureOpenaiAccountId === acc.id
        ).length
        const groupInfo = accountGroupMap.value.get(acc.id) || null
        return { ...acc, platform: 'azure_openai', boundApiKeysCount, groupInfo }
      })
      allAccounts.push(...azureOpenaiAccounts)
    }

    accounts.value = allAccounts
  } catch (error) {
    showToast('加载账户失败', 'error')
  } finally {
    accountsLoading.value = false
  }
}

// 排序账户
const sortAccounts = (field) => {
  if (field) {
    if (accountsSortBy.value === field) {
      accountsSortOrder.value = accountsSortOrder.value === 'asc' ? 'desc' : 'asc'
    } else {
      accountsSortBy.value = field
      accountsSortOrder.value = 'asc'
    }
  }
}

// 格式化数字（与原版保持一致）
const formatNumber = (num) => {
  if (num === null || num === undefined) return '0'
  const number = Number(num)
  if (number >= 1000000) {
    return Math.floor(number / 1000000).toLocaleString() + 'M'
  }
  return number.toLocaleString()
}

// 格式化最后使用时间
const formatLastUsed = (dateString) => {
  if (!dateString) return '从未使用'

  const date = new Date(dateString)
  const now = new Date()
  const diff = now - date

  if (diff < 60000) return '刚刚'
  if (diff < 3600000) return `${Math.floor(diff / 60000)} 分钟前`
  if (diff < 86400000) return `${Math.floor(diff / 3600000)} 小时前`
  if (diff < 604800000) return `${Math.floor(diff / 86400000)} 天前`

  return date.toLocaleDateString('zh-CN')
}

// 加载API Keys列表（缓存版本）
const loadApiKeys = async (forceReload = false) => {
  if (!forceReload && apiKeysLoaded.value) {
    return // 使用缓存数据
  }

  try {
    const response = await apiClient.get('/admin/api-keys')
    if (response.success) {
      apiKeys.value = response.data || []
      apiKeysLoaded.value = true
    }
  } catch (error) {
    console.error('Failed to load API keys:', error)
  }
}

// 加载账户分组列表（缓存版本）
const loadAccountGroups = async (forceReload = false) => {
  if (!forceReload && groupsLoaded.value) {
    return // 使用缓存数据
  }

  try {
    const response = await apiClient.get('/admin/account-groups')
    if (response.success) {
      accountGroups.value = response.data || []
      groupsLoaded.value = true
    }
  } catch (error) {
    console.error('Failed to load account groups:', error)
  }
}

// 加载分组成员关系（缓存版本）
const loadGroupMembers = async (forceReload = false) => {
  if (!forceReload && groupMembersLoaded.value) {
    return // 使用缓存数据
  }

  try {
    // 重置映射
    accountGroupMap.value.clear()

    // 获取所有分组的成员信息
    for (const group of accountGroups.value) {
      try {
        const membersResponse = await apiClient.get(`/admin/account-groups/${group.id}/members`)
        if (membersResponse.success) {
          const members = membersResponse.data || []
          members.forEach((member) => {
            accountGroupMap.value.set(member.id, group)
          })
        }
      } catch (error) {
        console.error(`Failed to load members for group ${group.id}:`, error)
      }
    }
    groupMembersLoaded.value = true
  } catch (error) {
    console.error('Failed to load group members:', error)
  }
}

// 清空缓存的函数
const clearCache = () => {
  apiKeysLoaded.value = false
  groupsLoaded.value = false
  groupMembersLoaded.value = false
  accountGroupMap.value.clear()
}

// 按平台筛选账户
const filterByPlatform = () => {
  loadAccounts()
}

// 按分组筛选账户
const filterByGroup = () => {
  loadAccounts()
}

// 格式化代理信息显示
const formatProxyDisplay = (proxy) => {
  if (!proxy || !proxy.host || !proxy.port) return null

  // 缩短类型名称
  const typeShort = proxy.type === 'socks5' ? 'S5' : proxy.type.toUpperCase()

  // 缩短主机名（如果太长）
  let host = proxy.host
  if (host.length > 15) {
    host = host.substring(0, 12) + '...'
  }

  let display = `${typeShort}://${host}:${proxy.port}`

  // 如果有用户名密码，添加认证信息（部分隐藏）
  if (proxy.username) {
    display = `${typeShort}://***@${host}:${proxy.port}`
  }

  return display
}

// 格式化会话窗口时间
const formatSessionWindow = (windowStart, windowEnd) => {
  if (!windowStart || !windowEnd) return '--'

  const start = new Date(windowStart)
  const end = new Date(windowEnd)

  const startHour = start.getHours().toString().padStart(2, '0')
  const startMin = start.getMinutes().toString().padStart(2, '0')
  const endHour = end.getHours().toString().padStart(2, '0')
  const endMin = end.getMinutes().toString().padStart(2, '0')

  return `${startHour}:${startMin} - ${endHour}:${endMin}`
}

// 格式化剩余时间
const formatRemainingTime = (minutes) => {
  if (!minutes || minutes <= 0) return '已结束'

  const hours = Math.floor(minutes / 60)
  const mins = minutes % 60

  if (hours > 0) {
    return `${hours}小时${mins}分钟`
  }
  return `${mins}分钟`
}

// 打开创建账户模态框
const openCreateAccountModal = () => {
  showCreateAccountModal.value = true
}

// 编辑账户
const editAccount = (account) => {
  editingAccount.value = account
  showEditAccountModal.value = true
}

// 删除账户
const deleteAccount = async (account) => {
  // 检查是否有API Key绑定到此账号
  const boundKeysCount = apiKeys.value.filter(
    (key) =>
      key.claudeAccountId === account.id ||
      key.geminiAccountId === account.id ||
      key.openaiAccountId === account.id
  ).length

  if (boundKeysCount > 0) {
    showToast(
      `无法删除此账号，有 ${boundKeysCount} 个API Key绑定到此账号，请先解绑所有API Key`,
      'error'
    )
    return
  }

  const confirmed = await showConfirm(
    '删除账户',
    `确定要删除账户 "${account.name}" 吗？\n\n此操作不可恢复。`,
    '删除',
    '取消'
  )

  if (!confirmed) return

  try {
    let endpoint
    if (account.platform === 'claude') {
      endpoint = `/admin/claude-accounts/${account.id}`
    } else if (account.platform === 'claude-console') {
      endpoint = `/admin/claude-console-accounts/${account.id}`
    } else if (account.platform === 'bedrock') {
      endpoint = `/admin/bedrock-accounts/${account.id}`
    } else if (account.platform === 'openai') {
      endpoint = `/admin/openai-accounts/${account.id}`
    } else if (account.platform === 'azure_openai') {
      endpoint = `/admin/azure-openai-accounts/${account.id}`
    } else {
      endpoint = `/admin/gemini-accounts/${account.id}`
    }

    const data = await apiClient.delete(endpoint)

    if (data.success) {
      showToast('账户已删除', 'success')
      // 清空分组成员缓存，因为账户可能从分组中移除
      groupMembersLoaded.value = false
      loadAccounts()
    } else {
      showToast(data.message || '删除失败', 'error')
    }
  } catch (error) {
    showToast('删除失败', 'error')
  }
}

// 重置账户状态
const resetAccountStatus = async (account) => {
  if (account.isResetting) return

  let confirmed = false
  if (window.showConfirm) {
    confirmed = await window.showConfirm(
      '重置账户状态',
      '确定要重置此账户的所有异常状态吗？这将清除限流状态、401错误计数等所有异常标记。',
      '确定重置',
      '取消'
    )
  } else {
    confirmed = confirm('确定要重置此账户的所有异常状态吗？')
  }

  if (!confirmed) return

  try {
    account.isResetting = true
    const data = await apiClient.post(`/admin/claude-accounts/${account.id}/reset-status`)

    if (data.success) {
      showToast('账户状态已重置', 'success')
      loadAccounts()
    } else {
      showToast(data.message || '状态重置失败', 'error')
    }
  } catch (error) {
    showToast('状态重置失败', 'error')
  } finally {
    account.isResetting = false
  }
}

// 切换调度状态
const toggleSchedulable = async (account) => {
  if (account.isTogglingSchedulable) return

  try {
    account.isTogglingSchedulable = true

    let endpoint
    if (account.platform === 'claude') {
      endpoint = `/admin/claude-accounts/${account.id}/toggle-schedulable`
    } else if (account.platform === 'claude-console') {
      endpoint = `/admin/claude-console-accounts/${account.id}/toggle-schedulable`
    } else if (account.platform === 'bedrock') {
      endpoint = `/admin/bedrock-accounts/${account.id}/toggle-schedulable`
    } else if (account.platform === 'gemini') {
      endpoint = `/admin/gemini-accounts/${account.id}/toggle-schedulable`
    } else if (account.platform === 'openai') {
      endpoint = `/admin/openai-accounts/${account.id}/toggle-schedulable`
    } else if (account.platform === 'azure_openai') {
      endpoint = `/admin/azure-openai-accounts/${account.id}/toggle-schedulable`
    } else {
      showToast('该账户类型暂不支持调度控制', 'warning')
      return
    }

    const data = await apiClient.put(endpoint)

    if (data.success) {
      account.schedulable = data.schedulable
      showToast(data.schedulable ? '已启用调度' : '已禁用调度', 'success')
    } else {
      showToast(data.message || '操作失败', 'error')
    }
  } catch (error) {
    showToast('切换调度状态失败', 'error')
  } finally {
    account.isTogglingSchedulable = false
  }
}

// 处理创建成功
const handleCreateSuccess = () => {
  showCreateAccountModal.value = false
  showToast('账户创建成功', 'success')
  // 清空缓存，因为可能涉及分组关系变化
  clearCache()
  loadAccounts()
}

// 处理编辑成功
const handleEditSuccess = () => {
  showEditAccountModal.value = false
  showToast('账户更新成功', 'success')
  // 清空分组成员缓存，因为账户类型和分组可能发生变化
  groupMembersLoaded.value = false
  loadAccounts()
}

// 切换账户模型统计展开状态
const toggleAccountModelStats = async (accountId) => {
  if (expandedAccountModelStats.value.has(accountId)) {
    expandedAccountModelStats.value.delete(accountId)
  } else {
    expandedAccountModelStats.value.add(accountId)
    await loadAccountModelStats(accountId)
  }
}

// 加载账户模型统计数据
const loadAccountModelStats = async (accountId, forceReload = false) => {
  if (!forceReload && accountModelStatsLoaded.value[accountId]) {
    return
  }

  // 首先尝试从会话窗口数据中获取模型分布
  const account = accounts.value.find((acc) => acc.id === accountId)
  if (
    account &&
    account.sessionWindow &&
    account.sessionWindow.windowUsage &&
    account.sessionWindow.windowUsage.modelDistribution
  ) {
    const modelDistribution = account.sessionWindow.windowUsage.modelDistribution
    const modelStats = Object.entries(modelDistribution).map(([model, data]) => ({
      model,
      requests: data.requests || 0,
      allTokens: data.tokens || 0,
      inputTokens: 0, // 会话窗口数据中没有详细的input/output分解
      outputTokens: 0,
      cacheCreateTokens: 0,
      cacheReadTokens: 0
    }))
    accountModelStats.value[accountId] = modelStats
    accountModelStatsLoaded.value[accountId] = true
    return
  }

  // 如果会话窗口中没有数据，则调用API
  accountModelStatsLoading.value[accountId] = true

  try {
    const response = await apiClient.get(`/admin/claude-accounts/${accountId}/model-stats`)
    if (response.success) {
      accountModelStats.value[accountId] = response.data || []
      accountModelStatsLoaded.value[accountId] = true
    }
  } catch (error) {
    console.error('Failed to load account model stats:', error)
    accountModelStats.value[accountId] = []
    showToast('加载模型统计失败', 'error')
  } finally {
    accountModelStatsLoading.value[accountId] = false
  }
}

// 计算账户模型使用百分比
const calculateAccountModelPercentage = (value, stats) => {
  const total = stats.reduce((sum, stat) => sum + (stat.allTokens || 0), 0)
  if (total === 0) return 0
  return Math.round((value / total) * 100)
}

// 计算单个模型费用（复用API Keys的逻辑）
const calculateModelCost = (stat) => {
  // 优先使用后端返回的费用数据
  if (stat.formatted && stat.formatted.total) {
    return stat.formatted.total
  }

  // 如果没有 formatted 数据，尝试使用 cost 字段
  if (stat.cost !== undefined) {
    return `$${stat.cost.toFixed(6)}`
  }

  // 默认返回
  return '$0.000000'
}

// 格式化Token计数
const formatTokenCount = (count) => {
  if (!count) return '0'
  if (count >= 1000000) {
    return (count / 1000000).toFixed(2) + 'M'
  }
  if (count >= 1000) {
    return (count / 1000).toFixed(1) + 'K'
  }
  return count.toString()
}

// 获取 Claude 账号的添加方式
const getClaudeAuthType = (account) => {
  // 基于 lastRefreshAt 判断：如果为空说明是 Setup Token（不能刷新），否则是 OAuth
  if (!account.lastRefreshAt || account.lastRefreshAt === '') {
    return 'Setup' // 缩短显示文本
  }
  return 'OAuth'
}

// 获取 Gemini 账号的添加方式
const getGeminiAuthType = () => {
  // Gemini 统一显示 OAuth
  return 'OAuth'
}

// 获取 OpenAI 账号的添加方式
const getOpenAIAuthType = () => {
  // OpenAI 统一显示 OAuth
  return 'OAuth'
}

// 获取 Claude 账号类型显示
const getClaudeAccountType = (account) => {
  // 如果有订阅信息
  if (account.subscriptionInfo) {
    try {
      // 如果 subscriptionInfo 是字符串，尝试解析
      const info =
        typeof account.subscriptionInfo === 'string'
          ? JSON.parse(account.subscriptionInfo)
          : account.subscriptionInfo

      // 添加调试日志
      console.log('Account subscription info:', {
        accountName: account.name,
        subscriptionInfo: info,
        hasClaudeMax: info.hasClaudeMax,
        hasClaudePro: info.hasClaudePro
      })

      // 根据 has_claude_max 和 has_claude_pro 判断
      if (info.hasClaudeMax === true) {
        return 'Claude Max'
      } else if (info.hasClaudePro === true) {
        return 'Claude Pro'
      } else {
        return 'Claude Free'
      }
    } catch (e) {
      // 解析失败，返回默认值
      console.error('Failed to parse subscription info:', e)
      return 'Claude'
    }
  }

  // 没有订阅信息，保持原有显示
  console.log('No subscription info for account:', account.name)
  return 'Claude'
}

// 获取账户状态文本
const getAccountStatusText = (account) => {
  // 检查是否被封锁
  if (account.status === 'blocked') return '已封锁'
  // 检查是否未授权（401错误）
  if (account.status === 'unauthorized') return '异常'
  // 检查是否限流
  if (
    account.isRateLimited ||
    account.status === 'rate_limited' ||
    (account.rateLimitStatus && account.rateLimitStatus.isRateLimited) ||
    account.rateLimitStatus === 'limited'
  )
    return '限流中'
  // 检查是否错误
  if (account.status === 'error' || !account.isActive) return '错误'
  // 检查是否可调度
  if (account.schedulable === false) return '已暂停'
  // 否则正常
  return '正常'
}

// 获取账户状态样式类
const getAccountStatusClass = (account) => {
  if (account.status === 'blocked') {
    return 'bg-red-100 text-red-800'
  }
  if (account.status === 'unauthorized') {
    return 'bg-red-100 text-red-800'
  }
  if (
    account.isRateLimited ||
    account.status === 'rate_limited' ||
    (account.rateLimitStatus && account.rateLimitStatus.isRateLimited) ||
    account.rateLimitStatus === 'limited'
  ) {
    return 'bg-orange-100 text-orange-800'
  }
  if (account.status === 'error' || !account.isActive) {
    return 'bg-red-100 text-red-800'
  }
  if (account.schedulable === false) {
    return 'bg-gray-100 text-gray-800'
  }
  return 'bg-green-100 text-green-800'
}

// 获取账户状态点样式类
const getAccountStatusDotClass = (account) => {
  if (account.status === 'blocked') {
    return 'bg-red-500'
  }
  if (account.status === 'unauthorized') {
    return 'bg-red-500'
  }
  if (
    account.isRateLimited ||
    account.status === 'rate_limited' ||
    (account.rateLimitStatus && account.rateLimitStatus.isRateLimited) ||
    account.rateLimitStatus === 'limited'
  ) {
    return 'bg-orange-500'
  }
  if (account.status === 'error' || !account.isActive) {
    return 'bg-red-500'
  }
  if (account.schedulable === false) {
    return 'bg-gray-500'
  }
  return 'bg-green-500'
}

// 获取会话窗口百分比
// const getSessionWindowPercentage = (account) => {
//   if (!account.sessionWindow) return 100
//   const { remaining, total } = account.sessionWindow
//   if (!total || total === 0) return 100
//   return Math.round((remaining / total) * 100)
// }

// 格式化相对时间
const formatRelativeTime = (dateString) => {
  return formatLastUsed(dateString)
}

// 格式化模型名称
// 以下两个函数暂时注释，在需要显示简化模型名称时可以启用
// const formatModelName = (model) => {
//   // 简化模型名称显示
//   const modelMap = {
//     'claude-3-5-sonnet-20241022': 'Sonnet 3.5',
//     'claude-3-5-haiku-20241022': 'Haiku 3.5',
//     'claude-3-opus-20240229': 'Opus 3',
//     'claude-3-sonnet-20240229': 'Sonnet 3',
//     'claude-3-haiku-20240307': 'Haiku 3',
//     'claude-2.1': 'Claude 2.1',
//     'claude-2.0': 'Claude 2.0',
//     'claude-instant-1.2': 'Instant 1.2'
//   }
//   return modelMap[model] || model
// }

// 获取模型颜色
// const getModelColor = (model) => {
//   // 根据模型类型返回不同颜色
//   if (model.includes('opus')) return 'bg-purple-500'
//   if (model.includes('sonnet')) return 'bg-blue-500'
//   if (model.includes('haiku')) return 'bg-green-500'
//   if (model.includes('instant')) return 'bg-yellow-500'
//   if (model.includes('claude-2')) return 'bg-orange-500'
//   return 'bg-gray-500'
// }

// 切换调度状态
// const toggleDispatch = async (account) => {
//   await toggleSchedulable(account)
// }

// 监听排序选择变化
watch(accountSortBy, (newVal) => {
  const fieldMap = {
    name: 'name',
    dailyTokens: 'dailyTokens',
    dailyRequests: 'dailyRequests',
    totalTokens: 'totalTokens',
    lastUsed: 'lastUsed'
  }

  if (fieldMap[newVal]) {
    sortAccounts(fieldMap[newVal])
  }
})

onMounted(() => {
  // 首次加载时强制刷新所有数据
  loadAccounts(true)
})
</script>

<style scoped>
.table-container {
  overflow-x: auto;
  border-radius: 12px;
  border: 1px solid rgba(0, 0, 0, 0.05);
}

.table-row {
  transition: all 0.2s ease;
}

.table-row:hover {
  background-color: rgba(0, 0, 0, 0.02);
}

.loading-spinner {
  width: 24px;
  height: 24px;
  border: 2px solid #e5e7eb;
  border-top: 2px solid #3b82f6;
  border-radius: 50%;
  animation: spin 1s linear infinite;
}

@keyframes spin {
  0% {
    transform: rotate(0deg);
  }
  100% {
    transform: rotate(360deg);
  }
}
.accounts-container {
  min-height: calc(100vh - 300px);
}

.table-container {
  overflow-x: auto;
  border-radius: 12px;
  border: 1px solid rgba(0, 0, 0, 0.05);
}

.table-row {
  transition: all 0.2s ease;
}

.table-row:hover {
  background-color: rgba(0, 0, 0, 0.02);
}
</style><|MERGE_RESOLUTION|>--- conflicted
+++ resolved
@@ -205,8 +205,7 @@
               </th>
             </tr>
           </thead>
-<<<<<<< HEAD
-          <tbody class="divide-y divide-gray-200/50">
+          <tbody class="divide-y divide-gray-200/50 dark:divide-gray-600/50">
             <template v-for="account in sortedAccounts" :key="account.id">
               <tr class="table-row">
                 <td class="px-3 py-4">
@@ -249,24 +248,6 @@
                         >
                           <i class="fas fa-folder mr-1" />{{ account.groupInfo.name }}
                         </span>
-=======
-          <tbody class="divide-y divide-gray-200/50 dark:divide-gray-600/50">
-            <tr v-for="account in sortedAccounts" :key="account.id" class="table-row">
-              <td class="px-3 py-4">
-                <div class="flex items-center">
-                  <div
-                    class="mr-2 flex h-8 w-8 flex-shrink-0 items-center justify-center rounded-lg bg-gradient-to-br from-green-500 to-green-600"
-                  >
-                    <i class="fas fa-user-circle text-xs text-white" />
-                  </div>
-                  <div class="min-w-0">
-                    <div class="flex items-center gap-2">
-                      <div
-                        class="truncate text-sm font-semibold text-gray-900 dark:text-gray-100"
-                        :title="account.name"
-                      >
-                        {{ account.name }}
->>>>>>> 9d8d83f3
                       </div>
                       <div class="truncate text-xs text-gray-500" :title="account.id">
                         {{ account.id }}
@@ -287,7 +268,6 @@
                       <span class="text-xs font-medium text-yellow-700">
                         {{ getGeminiAuthType() }}
                       </span>
-<<<<<<< HEAD
                     </div>
                     <div
                       v-else-if="account.platform === 'claude-console'"
@@ -345,116 +325,6 @@
                 <td class="whitespace-nowrap px-3 py-4">
                   <div class="flex flex-col gap-1">
                     <span
-=======
-                      <span
-                        v-if="account.groupInfo"
-                        class="ml-1 inline-flex items-center rounded-full bg-gray-100 px-2 py-0.5 text-xs font-medium text-gray-600 dark:bg-gray-700 dark:text-gray-400"
-                        :title="`所属分组: ${account.groupInfo.name}`"
-                      >
-                        <i class="fas fa-folder mr-1" />{{ account.groupInfo.name }}
-                      </span>
-                    </div>
-                    <div
-                      class="truncate text-xs text-gray-500 dark:text-gray-400"
-                      :title="account.id"
-                    >
-                      {{ account.id }}
-                    </div>
-                  </div>
-                </div>
-              </td>
-              <td class="px-3 py-4">
-                <div class="flex items-center gap-1">
-                  <!-- 平台图标和名称 -->
-                  <div
-                    v-if="account.platform === 'gemini'"
-                    class="flex items-center gap-1.5 rounded-lg border border-yellow-200 bg-gradient-to-r from-yellow-100 to-amber-100 px-2.5 py-1"
-                  >
-                    <i class="fas fa-robot text-xs text-yellow-700" />
-                    <span class="text-xs font-semibold text-yellow-800">Gemini</span>
-                    <span class="mx-1 h-4 w-px bg-yellow-300" />
-                    <span class="text-xs font-medium text-yellow-700">
-                      {{ getGeminiAuthType() }}
-                    </span>
-                  </div>
-                  <div
-                    v-else-if="account.platform === 'claude-console'"
-                    class="flex items-center gap-1.5 rounded-lg border border-purple-200 bg-gradient-to-r from-purple-100 to-pink-100 px-2.5 py-1"
-                  >
-                    <i class="fas fa-terminal text-xs text-purple-700" />
-                    <span class="text-xs font-semibold text-purple-800">Console</span>
-                    <span class="mx-1 h-4 w-px bg-purple-300" />
-                    <span class="text-xs font-medium text-purple-700">API Key</span>
-                  </div>
-                  <div
-                    v-else-if="account.platform === 'bedrock'"
-                    class="flex items-center gap-1.5 rounded-lg border border-orange-200 bg-gradient-to-r from-orange-100 to-red-100 px-2.5 py-1"
-                  >
-                    <i class="fab fa-aws text-xs text-orange-700" />
-                    <span class="text-xs font-semibold text-orange-800">Bedrock</span>
-                    <span class="mx-1 h-4 w-px bg-orange-300" />
-                    <span class="text-xs font-medium text-orange-700">AWS</span>
-                  </div>
-                  <div
-                    v-else-if="account.platform === 'openai'"
-                    class="flex items-center gap-1.5 rounded-lg border border-gray-700 bg-gray-100 bg-gradient-to-r from-gray-100 to-gray-100 px-2.5 py-1"
-                  >
-                    <div class="fa-openai" />
-                    <span class="text-xs font-semibold text-gray-950">OpenAi</span>
-                    <span class="mx-1 h-4 w-px bg-gray-400" />
-                    <span class="text-xs font-medium text-gray-950">{{ getOpenAIAuthType() }}</span>
-                  </div>
-                  <div
-                    v-else-if="account.platform === 'azure_openai'"
-                    class="flex items-center gap-1.5 rounded-lg border border-blue-200 bg-gradient-to-r from-blue-100 to-cyan-100 px-2.5 py-1 dark:border-blue-700 dark:from-blue-900/20 dark:to-cyan-900/20"
-                  >
-                    <i class="fab fa-microsoft text-xs text-blue-700 dark:text-blue-400" />
-                    <span class="text-xs font-semibold text-blue-800 dark:text-blue-300"
-                      >Azure OpenAI</span
-                    >
-                    <span class="mx-1 h-4 w-px bg-blue-300 dark:bg-blue-600" />
-                    <span class="text-xs font-medium text-blue-700 dark:text-blue-400"
-                      >API Key</span
-                    >
-                  </div>
-                  <div
-                    v-else-if="account.platform === 'claude' || account.platform === 'claude-oauth'"
-                    class="flex items-center gap-1.5 rounded-lg border border-indigo-200 bg-gradient-to-r from-indigo-100 to-blue-100 px-2.5 py-1"
-                  >
-                    <i class="fas fa-brain text-xs text-indigo-700" />
-                    <span class="text-xs font-semibold text-indigo-800">{{
-                      getClaudeAccountType(account)
-                    }}</span>
-                    <span class="mx-1 h-4 w-px bg-indigo-300" />
-                    <span class="text-xs font-medium text-indigo-700">
-                      {{ getClaudeAuthType(account) }}
-                    </span>
-                  </div>
-                  <div
-                    v-else
-                    class="flex items-center gap-1.5 rounded-lg border border-gray-200 bg-gradient-to-r from-gray-100 to-gray-200 px-2.5 py-1"
-                  >
-                    <i class="fas fa-question text-xs text-gray-700" />
-                    <span class="text-xs font-semibold text-gray-800">未知</span>
-                  </div>
-                </div>
-              </td>
-              <td class="whitespace-nowrap px-3 py-4">
-                <div class="flex flex-col gap-1">
-                  <span
-                    :class="[
-                      'inline-flex items-center rounded-full px-3 py-1 text-xs font-semibold',
-                      account.status === 'blocked'
-                        ? 'bg-orange-100 text-orange-800'
-                        : account.status === 'unauthorized'
-                          ? 'bg-red-100 text-red-800'
-                          : account.isActive
-                            ? 'bg-green-100 text-green-800'
-                            : 'bg-red-100 text-red-800'
-                    ]"
-                  >
-                    <div
->>>>>>> 9d8d83f3
                       :class="[
                         'inline-flex items-center rounded-full px-3 py-1 text-xs font-semibold',
                         account.status === 'blocked'
@@ -495,7 +365,6 @@
                       "
                       class="inline-flex items-center rounded-full bg-yellow-100 px-3 py-1 text-xs font-semibold text-yellow-800"
                     >
-<<<<<<< HEAD
                       <i class="fas fa-exclamation-triangle mr-1" />
                       限流中
                       <span
@@ -506,19 +375,6 @@
                         "
                         >({{ account.rateLimitStatus.minutesRemaining }}分钟)</span
                       >
-                    </span>
-                    <span
-                      v-if="account.schedulable === false"
-                      class="inline-flex items-center rounded-full bg-gray-100 px-3 py-1 text-xs font-semibold text-gray-700"
-                    >
-                      <i class="fas fa-pause-circle mr-1" />
-                      不可调度
-                    </span>
-                    <span
-                      v-if="account.status === 'blocked' && account.errorMessage"
-                      class="mt-1 max-w-xs truncate text-xs text-gray-500"
-                      :title="account.errorMessage"
-=======
                   </span>
                   <span
                     v-if="account.schedulable === false"
@@ -589,70 +445,33 @@
                     <div class="h-2 w-2 rounded-full bg-blue-500" />
                     <span class="text-xs text-gray-600 dark:text-gray-300"
                       >{{ formatNumber(account.usage.daily.allTokens || 0) }} tokens</span
->>>>>>> 9d8d83f3
                     >
-                      {{ account.errorMessage }}
-                    </span>
-                    <span v-if="account.accountType === 'dedicated'" class="text-xs text-gray-500">
-                      绑定: {{ account.boundApiKeysCount || 0 }} 个API Key
-                    </span>
                   </div>
-                </td>
-                <td class="whitespace-nowrap px-3 py-4">
                   <div
-<<<<<<< HEAD
-                    v-if="
-                      account.platform === 'claude' ||
-                      account.platform === 'claude-console' ||
-                      account.platform === 'bedrock' ||
-                      account.platform === 'gemini' ||
-                      account.platform === 'openai'
-                    "
-                    class="flex items-center gap-2"
-=======
                     v-if="account.usage.averages && account.usage.averages.rpm > 0"
                     class="text-xs text-gray-500 dark:text-gray-400"
->>>>>>> 9d8d83f3
                   >
-                    <div class="h-2 w-16 rounded-full bg-gray-200">
+                    平均 {{ account.usage.averages.rpm.toFixed(2) }} RPM
+                  </div>
+                </div>
+                <div v-else class="text-xs text-gray-400">暂无数据</div>
+              </td>
+              <td class="whitespace-nowrap px-3 py-4">
+                <div
+                  v-if="
+                    account.platform === 'claude' &&
+                    account.sessionWindow &&
+                    account.sessionWindow.hasActiveWindow
+                  "
+                  class="space-y-2"
+                >
+                  <div class="flex items-center gap-2">
+                    <div class="h-2 w-24 rounded-full bg-gray-200">
                       <div
-                        class="h-2 rounded-full bg-gradient-to-r from-green-500 to-blue-600 transition-all duration-300"
-                        :style="{ width: 101 - (account.priority || 50) + '%' }"
+                        class="h-2 rounded-full bg-gradient-to-r from-blue-500 to-indigo-600 transition-all duration-300"
+                        :style="{ width: account.sessionWindow.progress + '%' }"
                       />
                     </div>
-<<<<<<< HEAD
-                    <span class="min-w-[20px] text-xs font-medium text-gray-700">
-                      {{ account.priority || 50 }}
-                    </span>
-                  </div>
-                  <div v-else class="text-sm text-gray-400">
-                    <span class="text-xs">N/A</span>
-                  </div>
-                </td>
-                <td class="px-3 py-4 text-sm text-gray-600">
-                  <div
-                    v-if="formatProxyDisplay(account.proxy)"
-                    class="break-all rounded bg-blue-50 px-2 py-1 font-mono text-xs"
-                    :title="formatProxyDisplay(account.proxy)"
-                  >
-                    {{ formatProxyDisplay(account.proxy) }}
-                  </div>
-                  <div v-else class="text-gray-400">无代理</div>
-                </td>
-                <td class="whitespace-nowrap px-3 py-4 text-sm">
-                  <div v-if="account.usage && account.usage.daily" class="space-y-1">
-                    <div class="flex items-center gap-2">
-                      <div class="h-2 w-2 rounded-full bg-green-500" />
-                      <span class="text-sm font-medium text-gray-900"
-                        >{{ account.usage.daily.requests || 0 }} 次</span
-                      >
-                    </div>
-                    <div class="flex items-center gap-2">
-                      <div class="h-2 w-2 rounded-full bg-blue-500" />
-                      <span class="text-xs text-gray-600"
-                        >{{ formatNumber(account.usage.daily.allTokens || 0) }} tokens</span
-                      >
-=======
                     <span class="min-w-[32px] text-xs font-medium text-gray-700 dark:text-gray-200">
                       {{ account.sessionWindow.progress }}%
                     </span>
@@ -665,7 +484,6 @@
                           account.sessionWindow.windowEnd
                         )
                       }}
->>>>>>> 9d8d83f3
                     </div>
                     <div
                       v-if="account.usage.averages && account.usage.averages.rpm > 0"
@@ -674,27 +492,10 @@
                       平均 {{ account.usage.averages.rpm.toFixed(2) }} RPM
                     </div>
                   </div>
-<<<<<<< HEAD
                   <div v-else class="text-xs text-gray-400">暂无数据</div>
                 </td>
                 <td class="whitespace-nowrap px-3 py-4">
                   <div
-=======
-                </div>
-                <div v-else-if="account.platform === 'claude'" class="text-sm text-gray-400">
-                  <i class="fas fa-minus" />
-                </div>
-                <div v-else class="text-sm text-gray-400">
-                  <span class="text-xs">N/A</span>
-                </div>
-              </td>
-              <td class="whitespace-nowrap px-3 py-4 text-sm text-gray-600 dark:text-gray-300">
-                {{ formatLastUsed(account.lastUsedAt) }}
-              </td>
-              <td class="whitespace-nowrap px-3 py-4 text-sm font-medium">
-                <div class="flex flex-wrap items-center gap-1">
-                  <button
->>>>>>> 9d8d83f3
                     v-if="
                       account.platform === 'claude' &&
                       account.sessionWindow &&
@@ -1148,13 +949,8 @@
                   :style="{ width: account.sessionWindow.progress + '%' }"
                 />
               </div>
-<<<<<<< HEAD
               <div class="space-y-1 text-xs">
-                <div class="text-gray-500">
-=======
-              <div class="flex items-center justify-between text-xs">
-                <span class="text-gray-500 dark:text-gray-400">
->>>>>>> 9d8d83f3
+                <div class="text-gray-500 dark:text-gray-400">
                   {{
                     formatSessionWindow(
                       account.sessionWindow.windowStart,
