--- conflicted
+++ resolved
@@ -356,7 +356,19 @@
                       >
                     </div>
                     <div
-<<<<<<< HEAD
+                      v-else-if="account.platform === 'openai-responses'"
+                      class="flex items-center gap-1.5 rounded-lg border border-teal-200 bg-gradient-to-r from-teal-100 to-green-100 px-2.5 py-1 dark:border-teal-700 dark:from-teal-900/20 dark:to-green-900/20"
+                    >
+                      <i class="fas fa-server text-xs text-teal-700 dark:text-teal-400" />
+                      <span class="text-xs font-semibold text-teal-800 dark:text-teal-300"
+                        >OpenAI-Responses</span
+                      >
+                      <span class="mx-1 h-4 w-px bg-teal-300 dark:bg-teal-600" />
+                      <span class="text-xs font-medium text-teal-700 dark:text-teal-400"
+                        >API Key</span
+                      >
+                    </div>
+                    <div
                       v-else-if="
                         account.platform === 'claude' || account.platform === 'claude-oauth'
                       "
@@ -369,19 +381,20 @@
                       <span class="mx-1 h-4 w-px bg-indigo-300" />
                       <span class="text-xs font-medium text-indigo-700">
                         {{ getClaudeAuthType(account) }}
-=======
-                      v-if="account.groupInfos && account.groupInfos.length > 0"
-                      class="my-2 flex flex-wrap items-center gap-2"
+                      </span>
+                    </div>
+                    <div
+                      v-else-if="account.platform === 'ccr'"
+                      class="flex items-center gap-1.5 rounded-lg border border-teal-200 bg-gradient-to-r from-teal-100 to-emerald-100 px-2.5 py-1 dark:border-teal-700 dark:from-teal-900/20 dark:to-emerald-900/20"
                     >
-                      <span
-                        v-for="group in account.groupInfos"
-                        :key="group.id"
-                        class="inline-flex items-center rounded-full bg-gray-100 px-2 py-0.5 text-xs font-medium text-gray-600 dark:bg-gray-700 dark:text-gray-400"
-                        :title="`所属分组: ${group.name}`"
+                      <i class="fas fa-code-branch text-xs text-teal-700 dark:text-teal-400" />
+                      <span class="text-xs font-semibold text-teal-800 dark:text-teal-300"
+                        >CCR</span
                       >
-                        <i class="fas fa-folder mr-1" />{{ group.name }}
->>>>>>> c0735b1b
-                      </span>
+                      <span class="mx-1 h-4 w-px bg-teal-300 dark:bg-teal-600" />
+                      <span class="text-xs font-medium text-teal-700 dark:text-teal-300"
+                        >Relay</span
+                      >
                     </div>
                     <div
                       v-else
@@ -391,271 +404,87 @@
                       <span class="text-xs font-semibold text-gray-800">未知</span>
                     </div>
                   </div>
-<<<<<<< HEAD
                 </td>
                 <td class="whitespace-nowrap px-3 py-4">
-=======
-                </div>
-              </td>
-              <td class="px-3 py-4">
-                <div class="flex items-center gap-1">
-                  <!-- 平台图标和名称 -->
-                  <div
-                    v-if="account.platform === 'gemini'"
-                    class="flex items-center gap-1.5 rounded-lg border border-yellow-200 bg-gradient-to-r from-yellow-100 to-amber-100 px-2.5 py-1"
-                  >
-                    <i class="fas fa-robot text-xs text-yellow-700" />
-                    <span class="text-xs font-semibold text-yellow-800">Gemini</span>
-                    <span class="mx-1 h-4 w-px bg-yellow-300" />
-                    <span class="text-xs font-medium text-yellow-700">
-                      {{ getGeminiAuthType() }}
+                  <div class="flex flex-col gap-1">
+                    <span
+                      :class="[
+                        'inline-flex items-center rounded-full px-3 py-1 text-xs font-semibold',
+                        account.status === 'blocked'
+                          ? 'bg-orange-100 text-orange-800'
+                          : account.status === 'unauthorized'
+                            ? 'bg-red-100 text-red-800'
+                            : account.status === 'temp_error'
+                              ? 'bg-orange-100 text-orange-800'
+                              : account.isActive
+                                ? 'bg-green-100 text-green-800'
+                                : 'bg-red-100 text-red-800'
+                      ]"
+                    >
+                      <div
+                        :class="[
+                          'mr-2 h-2 w-2 rounded-full',
+                          account.status === 'blocked'
+                            ? 'bg-orange-500'
+                            : account.status === 'unauthorized'
+                              ? 'bg-red-500'
+                              : account.status === 'temp_error'
+                                ? 'bg-orange-500'
+                                : account.isActive
+                                  ? 'bg-green-500'
+                                  : 'bg-red-500'
+                        ]"
+                      />
+                      {{
+                        account.status === 'blocked'
+                          ? '已封锁'
+                          : account.status === 'unauthorized'
+                            ? '异常'
+                            : account.status === 'temp_error'
+                              ? '临时异常'
+                              : account.isActive
+                                ? '正常'
+                                : '异常'
+                      }}
+                    </span>
+                    <span
+                      v-if="
+                        (account.rateLimitStatus && account.rateLimitStatus.isRateLimited) ||
+                        account.rateLimitStatus === 'limited'
+                      "
+                      class="inline-flex items-center rounded-full bg-yellow-100 px-3 py-1 text-xs font-semibold text-yellow-800"
+                    >
+                      <i class="fas fa-exclamation-triangle mr-1" />
+                      限流中
+                      <span
+                        v-if="
+                          account.rateLimitStatus &&
+                          typeof account.rateLimitStatus === 'object' &&
+                          account.rateLimitStatus.minutesRemaining > 0
+                        "
+                        class="ml-1"
+                      >
+                        ({{ formatRateLimitTime(account.rateLimitStatus.minutesRemaining) }})
+                        {{ account.rateLimitStatus.minutesRemaining }} 分钟后恢复
+                      </span>
+                    </span>
+                    <span
+                      v-if="account.status === 'blocked' && account.errorMessage"
+                      class="mt-1 max-w-xs truncate text-xs text-gray-500 dark:text-gray-400"
+                      :title="account.errorMessage"
+                    >
+                      {{ account.errorMessage }}
+                    </span>
+                    <span
+                      v-if="account.accountType === 'dedicated'"
+                      class="text-xs text-gray-500 dark:text-gray-400"
+                    >
+                      绑定: {{ account.boundApiKeysCount || 0 }} 个API Key
                     </span>
                   </div>
-                  <div
-                    v-else-if="account.platform === 'claude-console'"
-                    class="flex items-center gap-1.5 rounded-lg border border-purple-200 bg-gradient-to-r from-purple-100 to-pink-100 px-2.5 py-1"
-                  >
-                    <i class="fas fa-terminal text-xs text-purple-700" />
-                    <span class="text-xs font-semibold text-purple-800">Console</span>
-                    <span class="mx-1 h-4 w-px bg-purple-300" />
-                    <span class="text-xs font-medium text-purple-700">API Key</span>
-                  </div>
-                  <div
-                    v-else-if="account.platform === 'bedrock'"
-                    class="flex items-center gap-1.5 rounded-lg border border-orange-200 bg-gradient-to-r from-orange-100 to-red-100 px-2.5 py-1"
-                  >
-                    <i class="fab fa-aws text-xs text-orange-700" />
-                    <span class="text-xs font-semibold text-orange-800">Bedrock</span>
-                    <span class="mx-1 h-4 w-px bg-orange-300" />
-                    <span class="text-xs font-medium text-orange-700">AWS</span>
-                  </div>
-                  <div
-                    v-else-if="account.platform === 'openai'"
-                    class="flex items-center gap-1.5 rounded-lg border border-gray-700 bg-gray-100 bg-gradient-to-r from-gray-100 to-gray-100 px-2.5 py-1"
-                  >
-                    <div class="fa-openai" />
-                    <span class="text-xs font-semibold text-gray-950">OpenAi</span>
-                    <span class="mx-1 h-4 w-px bg-gray-400" />
-                    <span class="text-xs font-medium text-gray-950">{{ getOpenAIAuthType() }}</span>
-                  </div>
-                  <div
-                    v-else-if="account.platform === 'azure_openai'"
-                    class="flex items-center gap-1.5 rounded-lg border border-blue-200 bg-gradient-to-r from-blue-100 to-cyan-100 px-2.5 py-1 dark:border-blue-700 dark:from-blue-900/20 dark:to-cyan-900/20"
-                  >
-                    <i class="fab fa-microsoft text-xs text-blue-700 dark:text-blue-400" />
-                    <span class="text-xs font-semibold text-blue-800 dark:text-blue-300"
-                      >Azure OpenAI</span
-                    >
-                    <span class="mx-1 h-4 w-px bg-blue-300 dark:bg-blue-600" />
-                    <span class="text-xs font-medium text-blue-700 dark:text-blue-400"
-                      >API Key</span
-                    >
-                  </div>
-                  <div
-                    v-else-if="account.platform === 'openai-responses'"
-                    class="flex items-center gap-1.5 rounded-lg border border-teal-200 bg-gradient-to-r from-teal-100 to-green-100 px-2.5 py-1 dark:border-teal-700 dark:from-teal-900/20 dark:to-green-900/20"
-                  >
-                    <i class="fas fa-server text-xs text-teal-700 dark:text-teal-400" />
-                    <span class="text-xs font-semibold text-teal-800 dark:text-teal-300"
-                      >OpenAI-Responses</span
-                    >
-                    <span class="mx-1 h-4 w-px bg-teal-300 dark:bg-teal-600" />
-                    <span class="text-xs font-medium text-teal-700 dark:text-teal-400"
-                      >API Key</span
-                    >
-                  </div>
-                  <div
-                    v-else-if="account.platform === 'claude' || account.platform === 'claude-oauth'"
-                    class="flex items-center gap-1.5 rounded-lg border border-indigo-200 bg-gradient-to-r from-indigo-100 to-blue-100 px-2.5 py-1"
-                  >
-                    <i class="fas fa-brain text-xs text-indigo-700" />
-                    <span class="text-xs font-semibold text-indigo-800">{{
-                      getClaudeAccountType(account)
-                    }}</span>
-                    <span class="mx-1 h-4 w-px bg-indigo-300" />
-                    <span class="text-xs font-medium text-indigo-700">
-                      {{ getClaudeAuthType(account) }}
-                    </span>
-                  </div>
-                  <div
-                    v-else-if="account.platform === 'ccr'"
-                    class="flex items-center gap-1.5 rounded-lg border border-teal-200 bg-gradient-to-r from-teal-100 to-emerald-100 px-2.5 py-1 dark:border-teal-700 dark:from-teal-900/20 dark:to-emerald-900/20"
-                  >
-                    <i class="fas fa-code-branch text-xs text-teal-700 dark:text-teal-400" />
-                    <span class="text-xs font-semibold text-teal-800 dark:text-teal-300">CCR</span>
-                    <span class="mx-1 h-4 w-px bg-teal-300 dark:bg-teal-600" />
-                    <span class="text-xs font-medium text-teal-700 dark:text-teal-300">Relay</span>
-                  </div>
-                  <div
-                    v-else
-                    class="flex items-center gap-1.5 rounded-lg border border-gray-200 bg-gradient-to-r from-gray-100 to-gray-200 px-2.5 py-1"
-                  >
-                    <i class="fas fa-question text-xs text-gray-700" />
-                    <span class="text-xs font-semibold text-gray-800">未知</span>
-                  </div>
-                </div>
-              </td>
-              <td class="whitespace-nowrap px-3 py-4">
-                <div class="flex flex-col gap-1">
->>>>>>> c0735b1b
-                  <span
-                    :class="[
-                      'inline-flex items-center rounded-full px-3 py-1 text-xs font-semibold',
-                      account.status === 'blocked'
-                        ? 'bg-orange-100 text-orange-800'
-                        : account.status === 'unauthorized'
-                          ? 'bg-red-100 text-red-800'
-                          : account.status === 'temp_error'
-                            ? 'bg-orange-100 text-orange-800'
-                            : account.isActive
-                              ? 'bg-green-100 text-green-800'
-                              : 'bg-red-100 text-red-800'
-                    ]"
-                  >
-                    <div
-                      :class="[
-                        'mr-2 h-2 w-2 rounded-full',
-                        account.status === 'blocked'
-                          ? 'bg-orange-500'
-                          : account.status === 'unauthorized'
-                            ? 'bg-red-500'
-                            : account.status === 'temp_error'
-                              ? 'bg-orange-500'
-                              : account.isActive
-                                ? 'bg-green-500'
-                                : 'bg-red-500'
-                      ]"
-                    />
-                    {{
-                      account.status === 'blocked'
-                        ? '已封锁'
-                        : account.status === 'unauthorized'
-                          ? '异常'
-                          : account.status === 'temp_error'
-                            ? '临时异常'
-                            : account.isActive
-                              ? '正常'
-                              : '异常'
-                    }}
-                  </span>
-                  <span
-                    v-if="
-                      (account.rateLimitStatus && account.rateLimitStatus.isRateLimited) ||
-                      account.rateLimitStatus === 'limited'
-                    "
-                    class="inline-flex items-center rounded-full bg-yellow-100 px-3 py-1 text-xs font-semibold text-yellow-800"
-                  >
-                    <i class="fas fa-exclamation-triangle mr-1" />
-                    限流中
-                    <span
-                      v-if="
-                        account.rateLimitStatus &&
-                        typeof account.rateLimitStatus === 'object' &&
-                        account.rateLimitStatus.minutesRemaining > 0
-                      "
-                      class="ml-1"
-                    >
-                      ({{ formatRateLimitTime(account.rateLimitStatus.minutesRemaining) }})
-                      {{ account.rateLimitStatus.minutesRemaining }} 分钟后恢复
-                    </span>
-                  </span>
-                  <span
-                    v-if="account.status === 'blocked' && account.errorMessage"
-                    class="mt-1 max-w-xs truncate text-xs text-gray-500 dark:text-gray-400"
-                    :title="account.errorMessage"
-                  >
-                    {{ account.errorMessage }}
-                  </span>
-                  <span
-                    v-if="account.accountType === 'dedicated'"
-                    class="text-xs text-gray-500 dark:text-gray-400"
-                  >
-                    绑定: {{ account.boundApiKeysCount || 0 }} 个API Key
-                  </span>
-<<<<<<< HEAD
                 </td>
-
+                <!-- Priority column -->
                 <td class="whitespace-nowrap px-3 py-4">
-=======
-                </div>
-              </td>
-              <td class="whitespace-nowrap px-3 py-4">
-                <div
-                  v-if="
-                    account.platform === 'claude' ||
-                    account.platform === 'claude-console' ||
-                    account.platform === 'bedrock' ||
-                    account.platform === 'gemini' ||
-                    account.platform === 'openai' ||
-                    account.platform === 'azure_openai' ||
-                    account.platform === 'ccr'
-                  "
-                  class="flex items-center gap-2"
-                >
-                  <div class="h-2 w-16 rounded-full bg-gray-200">
-                    <div
-                      class="h-2 rounded-full bg-gradient-to-r from-green-500 to-blue-600 transition-all duration-300"
-                      :style="{ width: 101 - (account.priority || 50) + '%' }"
-                    />
-                  </div>
-                  <span class="min-w-[20px] text-xs font-medium text-gray-700 dark:text-gray-200">
-                    {{ account.priority || 50 }}
-                  </span>
-                </div>
-                <div v-else class="text-sm text-gray-400">
-                  <span class="text-xs">N/A</span>
-                </div>
-              </td>
-              <td class="px-3 py-4 text-sm text-gray-600">
-                <div
-                  v-if="formatProxyDisplay(account.proxy)"
-                  class="break-all rounded bg-blue-50 px-2 py-1 font-mono text-xs"
-                  :title="formatProxyDisplay(account.proxy)"
-                >
-                  {{ formatProxyDisplay(account.proxy) }}
-                </div>
-                <div v-else class="text-gray-400">无代理</div>
-              </td>
-              <td class="whitespace-nowrap px-3 py-4 text-sm">
-                <div v-if="account.usage && account.usage.daily" class="space-y-1">
-                  <div class="flex items-center gap-2">
-                    <div class="h-2 w-2 rounded-full bg-blue-500" />
-                    <span class="text-sm font-medium text-gray-900 dark:text-gray-100"
-                      >{{ account.usage.daily.requests || 0 }} 次</span
-                    >
-                  </div>
-                  <div class="flex items-center gap-2">
-                    <div class="h-2 w-2 rounded-full bg-purple-500" />
-                    <span class="text-xs text-gray-600 dark:text-gray-300"
-                      >{{ formatNumber(account.usage.daily.allTokens || 0) }}M</span
-                    >
-                  </div>
-                  <div class="flex items-center gap-2">
-                    <div class="h-2 w-2 rounded-full bg-green-500" />
-                    <span class="text-xs text-gray-600 dark:text-gray-300"
-                      >${{ calculateDailyCost(account) }}</span
-                    >
-                  </div>
-                  <div
-                    v-if="account.usage.averages && account.usage.averages.rpm > 0"
-                    class="text-xs text-gray-500 dark:text-gray-400"
-                  >
-                    平均 {{ account.usage.averages.rpm.toFixed(2) }} RPM
-                  </div>
-                </div>
-                <div v-else class="text-xs text-gray-400">暂无数据</div>
-              </td>
-              <td class="whitespace-nowrap px-3 py-4">
-                <div
-                  v-if="
-                    account.platform === 'claude' &&
-                    account.sessionWindow &&
-                    account.sessionWindow.hasActiveWindow
-                  "
-                  class="space-y-2"
-                >
-                  <!-- 使用统计在顶部 -->
->>>>>>> c0735b1b
                   <div
                     v-if="
                       account.platform === 'claude' ||
@@ -663,7 +492,8 @@
                       account.platform === 'bedrock' ||
                       account.platform === 'gemini' ||
                       account.platform === 'openai' ||
-                      account.platform === 'azure_openai'
+                      account.platform === 'azure_openai' ||
+                      account.platform === 'ccr'
                     "
                     class="flex items-center gap-2"
                   >
@@ -681,29 +511,35 @@
                     <span class="text-xs">N/A</span>
                   </div>
                 </td>
-                <td class="px-3 py-4 text-sm text-gray-600 dark:text-gray-300">
+                <td class="px-3 py-4 text-sm text-gray-600">
                   <div
                     v-if="formatProxyDisplay(account.proxy)"
-                    class="break-all rounded bg-blue-50 px-2 py-1 font-mono text-xs dark:bg-blue-900/30 dark:text-blue-300"
+                    class="break-all rounded bg-blue-50 px-2 py-1 font-mono text-xs"
                     :title="formatProxyDisplay(account.proxy)"
                   >
                     {{ formatProxyDisplay(account.proxy) }}
                   </div>
-                  <div v-else class="text-gray-400 dark:text-gray-500">无代理</div>
+                  <div v-else class="text-gray-400">无代理</div>
                 </td>
                 <td class="whitespace-nowrap px-3 py-4 text-sm">
                   <div v-if="account.usage && account.usage.daily" class="space-y-1">
                     <div class="flex items-center gap-2">
-                      <div class="h-2 w-2 rounded-full bg-green-500" />
+                      <div class="h-2 w-2 rounded-full bg-blue-500" />
                       <span class="text-sm font-medium text-gray-900 dark:text-gray-100"
                         >{{ account.usage.daily.requests || 0 }} 次</span
                       >
                     </div>
                     <div class="flex items-center gap-2">
-                      <div class="h-2 w-2 rounded-full bg-blue-500" />
-                      <span class="text-xs text-gray-600 dark:text-gray-300">{{
-                        formatTokenCount(account.usage.daily.allTokens || 0)
-                      }}</span>
+                      <div class="h-2 w-2 rounded-full bg-purple-500" />
+                      <span class="text-xs text-gray-600 dark:text-gray-300"
+                        >{{ formatNumber(account.usage.daily.allTokens || 0) }}M</span
+                      >
+                    </div>
+                    <div class="flex items-center gap-2">
+                      <div class="h-2 w-2 rounded-full bg-green-500" />
+                      <span class="text-xs text-gray-600 dark:text-gray-300"
+                        >${{ calculateDailyCost(account) }}</span
+                      >
                     </div>
                     <div
                       v-if="account.usage.averages && account.usage.averages.rpm > 0"
@@ -711,36 +547,10 @@
                     >
                       平均 {{ account.usage.averages.rpm.toFixed(2) }} RPM
                     </div>
-                    <span
-                      v-if="account.schedulable === false"
-                      class="inline-flex items-center rounded-full bg-gray-100 px-3 py-1 text-xs font-semibold text-gray-700"
-                    >
-                      <i class="fas fa-pause-circle mr-1" />
-                      不可调度
-                      <el-tooltip
-                        v-if="getSchedulableReason(account)"
-                        :content="getSchedulableReason(account)"
-                        effect="dark"
-                        placement="top"
-                      >
-                        <i class="fas fa-question-circle ml-1 cursor-help text-gray-500" />
-                      </el-tooltip>
-                    </span>
-                    <span
-                      v-if="account.status === 'blocked' && account.errorMessage"
-                      class="mt-1 max-w-xs truncate text-xs text-gray-500 dark:text-gray-400"
-                      :title="account.errorMessage"
-                    >
-                      {{ account.errorMessage }}
-                    </span>
-                    <span
-                      v-if="account.accountType === 'dedicated'"
-                      class="text-xs text-gray-500 dark:text-gray-400"
-                    >
-                      绑定: {{ account.boundApiKeysCount || 0 }} 个API Key
-                    </span>
                   </div>
+                  <div v-else class="text-xs text-gray-400">暂无数据</div>
                 </td>
+                <!-- 会话窗口列 -->
                 <td class="whitespace-nowrap px-3 py-4">
                   <div
                     v-if="
@@ -853,7 +663,9 @@
                               'h-2 rounded-full transition-all duration-300',
                               getQuotaBarClass(getQuotaUsagePercent(account))
                             ]"
-                            :style="{ width: Math.min(100, getQuotaUsagePercent(account)) + '%' }"
+                            :style="{
+                              width: Math.min(100, getQuotaUsagePercent(account)) + '%'
+                            }"
                           />
                         </div>
                         <span
@@ -875,9 +687,9 @@
                       <i class="fas fa-minus" />
                     </div>
                   </div>
-<<<<<<< HEAD
-                  <!-- 无数据提示 -->
-                  <div v-else class="text-xs text-gray-400">暂无数据</div>
+                  <div v-else class="text-sm text-gray-400">
+                    <span class="text-xs">N/A</span>
+                  </div>
                 </td>
                 <td class="whitespace-nowrap px-3 py-4 text-sm text-gray-600 dark:text-gray-300">
                   {{ formatLastUsed(account.lastUsedAt) }}
@@ -1158,81 +970,6 @@
                 </td>
               </tr>
             </template>
-=======
-                </div>
-                <div v-else-if="account.platform === 'claude'" class="text-sm text-gray-400">
-                  <i class="fas fa-minus" />
-                </div>
-                <div v-else class="text-sm text-gray-400">
-                  <span class="text-xs">N/A</span>
-                </div>
-              </td>
-              <td class="whitespace-nowrap px-3 py-4 text-sm text-gray-600 dark:text-gray-300">
-                {{ formatLastUsed(account.lastUsedAt) }}
-              </td>
-              <td class="whitespace-nowrap px-3 py-4 text-sm font-medium">
-                <div class="flex flex-wrap items-center gap-1">
-                  <button
-                    v-if="
-                      (account.platform === 'claude' ||
-                        account.platform === 'claude-console' ||
-                        account.platform === 'openai' ||
-                        account.platform === 'openai-responses') &&
-                      (account.status === 'unauthorized' ||
-                        account.status !== 'active' ||
-                        account.rateLimitStatus?.isRateLimited ||
-                        account.rateLimitStatus === 'limited' ||
-                        !account.isActive)
-                    "
-                    :class="[
-                      'rounded px-2.5 py-1 text-xs font-medium transition-colors',
-                      account.isResetting
-                        ? 'cursor-not-allowed bg-gray-100 text-gray-400'
-                        : 'bg-yellow-100 text-yellow-700 hover:bg-yellow-200'
-                    ]"
-                    :disabled="account.isResetting"
-                    :title="account.isResetting ? '重置中...' : '重置所有异常状态'"
-                    @click="resetAccountStatus(account)"
-                  >
-                    <i :class="['fas fa-redo', account.isResetting ? 'animate-spin' : '']" />
-                    <span class="ml-1">重置状态</span>
-                  </button>
-                  <button
-                    :class="[
-                      'rounded px-2.5 py-1 text-xs font-medium transition-colors',
-                      account.isTogglingSchedulable
-                        ? 'cursor-not-allowed bg-gray-100 text-gray-400'
-                        : account.schedulable
-                          ? 'bg-green-100 text-green-700 hover:bg-green-200'
-                          : 'bg-gray-100 text-gray-700 hover:bg-gray-200'
-                    ]"
-                    :disabled="account.isTogglingSchedulable"
-                    :title="account.schedulable ? '点击禁用调度' : '点击启用调度'"
-                    @click="toggleSchedulable(account)"
-                  >
-                    <i :class="['fas', account.schedulable ? 'fa-toggle-on' : 'fa-toggle-off']" />
-                    <span class="ml-1">{{ account.schedulable ? '调度' : '停用' }}</span>
-                  </button>
-                  <button
-                    class="rounded bg-blue-100 px-2.5 py-1 text-xs font-medium text-blue-700 transition-colors hover:bg-blue-200"
-                    :title="'编辑账户'"
-                    @click="editAccount(account)"
-                  >
-                    <i class="fas fa-edit" />
-                    <span class="ml-1">编辑</span>
-                  </button>
-                  <button
-                    class="rounded bg-red-100 px-2.5 py-1 text-xs font-medium text-red-700 transition-colors hover:bg-red-200"
-                    :title="'删除账户'"
-                    @click="deleteAccount(account)"
-                  >
-                    <i class="fas fa-trash" />
-                    <span class="ml-1">删除</span>
-                  </button>
-                </div>
-              </td>
-            </tr>
->>>>>>> c0735b1b
           </tbody>
         </table>
       </div>
@@ -1646,35 +1383,8 @@
           </div>
         </div>
       </div>
-
-<<<<<<< HEAD
-      <!-- 添加账户模态框 -->
-      <AccountForm
-        v-if="showCreateAccountModal"
-        @close="showCreateAccountModal = false"
-        @success="handleCreateSuccess"
-      />
-
-      <!-- 编辑账户模态框 -->
-      <AccountForm
-        v-if="showEditAccountModal"
-        :account="editingAccount"
-        @close="showEditAccountModal = false"
-        @success="handleEditSuccess"
-      />
-
-      <!-- 确认弹窗 -->
-      <ConfirmModal
-        :cancel-text="confirmOptions.cancelText"
-        :confirm-text="confirmOptions.confirmText"
-        :message="confirmOptions.message"
-        :show="showConfirmModal"
-        :title="confirmOptions.title"
-        @cancel="handleCancel"
-        @confirm="handleConfirm"
-      />
     </div>
-=======
+
     <!-- 添加账户模态框 -->
     <AccountForm
       v-if="showCreateAccountModal && (!newAccountPlatform || newAccountPlatform !== 'ccr')"
@@ -1712,7 +1422,6 @@
       @cancel="handleCancel"
       @confirm="handleConfirm"
     />
->>>>>>> c0735b1b
   </div>
 </template>
 
@@ -2571,6 +2280,18 @@
   return '$0.000000'
 }
 
+// 格式化数字（用于token显示）
+const formatNumber = (num) => {
+  if (!num) return '0'
+  if (num >= 1000000) {
+    return (num / 1000000).toFixed(2)
+  }
+  if (num >= 1000) {
+    return (num / 1000).toFixed(1) + 'K'
+  }
+  return num.toString()
+}
+
 // 格式化Token计数
 const formatTokenCount = (count) => {
   if (!count) return '0'
