--- conflicted
+++ resolved
@@ -298,6 +298,7 @@
                     </div>
                   </div>
                 </td>
+
                 <td class="px-3 py-4">
                   <div class="flex items-center gap-1">
                     <!-- 平台图标和名称 -->
@@ -342,6 +343,19 @@
                       }}</span>
                     </div>
                     <div
+                      v-else-if="account.platform === 'azure_openai'"
+                      class="flex items-center gap-1.5 rounded-lg border border-blue-200 bg-gradient-to-r from-blue-100 to-cyan-100 px-2.5 py-1 dark:border-blue-700 dark:from-blue-900/20 dark:to-cyan-900/20"
+                    >
+                      <i class="fab fa-microsoft text-xs text-blue-700 dark:text-blue-400" />
+                      <span class="text-xs font-semibold text-blue-800 dark:text-blue-300"
+                        >Azure OpenAI</span
+                      >
+                      <span class="mx-1 h-4 w-px bg-blue-300 dark:bg-blue-600" />
+                      <span class="text-xs font-medium text-blue-700 dark:text-blue-400"
+                        >API Key</span
+                      >
+                    </div>
+                    <div
                       v-else-if="
                         account.platform === 'claude' || account.platform === 'claude-oauth'
                       "
@@ -357,15 +371,6 @@
                       </span>
                     </div>
                     <div
-                      v-else-if="account.platform === 'azure_openai'"
-                      class="flex items-center gap-1.5 rounded-lg border border-blue-200 bg-gradient-to-r from-blue-100 to-cyan-100 px-2.5 py-1"
-                    >
-                      <i class="fab fa-microsoft text-xs text-blue-700" />
-                      <span class="text-xs font-semibold text-blue-800">Azure OpenAI</span>
-                      <span class="mx-1 h-4 w-px bg-blue-300" />
-                      <span class="text-xs font-medium text-blue-700">API Key</span>
-                    </div>
-                    <div
                       v-else
                       class="flex items-center gap-1.5 rounded-lg border border-gray-200 bg-gradient-to-r from-gray-100 to-gray-200 px-2.5 py-1"
                     >
@@ -374,90 +379,82 @@
                     </div>
                   </div>
                 </td>
-                <td class="whitespace-nowrap px-3 py-4 align-top">
-                  <div class="flex flex-col gap-1">
-                    <span
-                      :class="[
-                        'inline-flex items-center rounded-full px-3 py-1 text-xs font-semibold',
-                        account.status === 'blocked'
-                          ? 'bg-orange-100 text-orange-800'
-                          : account.status === 'unauthorized'
-                            ? 'bg-red-100 text-red-800'
+                <td class="whitespace-nowrap px-3 py-4">
+                  <span
+                    :class="[
+                      'inline-flex items-center rounded-full px-3 py-1 text-xs font-semibold',
+                      account.status === 'blocked'
+                        ? 'bg-orange-100 text-orange-800'
+                        : account.status === 'unauthorized'
+                          ? 'bg-red-100 text-red-800'
+                          : account.status === 'temp_error'
+                            ? 'bg-orange-100 text-orange-800'
                             : account.isActive
                               ? 'bg-green-100 text-green-800'
                               : 'bg-red-100 text-red-800'
-                      ]"
-                    >
-                      <div
-                        :class="[
-                          'mr-2 h-2 w-2 rounded-full',
-                          account.status === 'blocked'
-                            ? 'bg-orange-500'
-                            : account.status === 'unauthorized'
-                              ? 'bg-red-500'
+                    ]"
+                  >
+                    <div
+                      :class="[
+                        'mr-2 h-2 w-2 rounded-full',
+                        account.status === 'blocked'
+                          ? 'bg-orange-500'
+                          : account.status === 'unauthorized'
+                            ? 'bg-red-500'
+                            : account.status === 'temp_error'
+                              ? 'bg-orange-500'
                               : account.isActive
                                 ? 'bg-green-500'
                                 : 'bg-red-500'
-                        ]"
-                      />
-                      {{
-                        account.status === 'blocked'
-                          ? '已封锁'
-                          : account.status === 'unauthorized'
-                            ? '异常'
+                      ]"
+                    />
+                    {{
+                      account.status === 'blocked'
+                        ? '已封锁'
+                        : account.status === 'unauthorized'
+                          ? '异常'
+                          : account.status === 'temp_error'
+                            ? '临时异常'
                             : account.isActive
                               ? '正常'
                               : '异常'
-                      }}
-                    </span>
+                    }}
+                  </span>
+                  <span
+                    v-if="
+                      (account.rateLimitStatus && account.rateLimitStatus.isRateLimited) ||
+                      account.rateLimitStatus === 'limited'
+                    "
+                    class="inline-flex items-center rounded-full bg-yellow-100 px-3 py-1 text-xs font-semibold text-yellow-800"
+                  >
+                    <i class="fas fa-exclamation-triangle mr-1" />
+                    限流中
                     <span
                       v-if="
-                        (account.rateLimitStatus && account.rateLimitStatus.isRateLimited) ||
-                        account.rateLimitStatus === 'limited'
+                        account.rateLimitStatus &&
+                        typeof account.rateLimitStatus === 'object' &&
+                        account.rateLimitStatus.minutesRemaining > 0
                       "
-                      class="inline-flex items-center rounded-full bg-yellow-100 px-3 py-1 text-xs font-semibold text-yellow-800"
+                      class="ml-1"
                     >
-                      <i class="fas fa-exclamation-triangle mr-1" />
-                      限流中
-                      <span
-                        v-if="
-                          account.rateLimitStatus &&
-                          typeof account.rateLimitStatus === 'object' &&
-                          account.rateLimitStatus.minutesRemaining > 0
-                        "
-                        >({{ account.rateLimitStatus.minutesRemaining }}分钟)</span
-                      >
+                      {{ account.rateLimitStatus.minutesRemaining }} 分钟后恢复
                     </span>
-                    <span
-                      v-if="account.schedulable === false"
-                      class="inline-flex items-center rounded-full bg-gray-100 px-3 py-1 text-xs font-semibold text-gray-700"
-                    >
-                      <i class="fas fa-pause-circle mr-1" />
-                      不可调度
-                      <el-tooltip
-                        v-if="getSchedulableReason(account)"
-                        :content="getSchedulableReason(account)"
-                        effect="dark"
-                        placement="top"
-                      >
-                        <i class="fas fa-question-circle ml-1 cursor-help text-gray-500" />
-                      </el-tooltip>
-                    </span>
-                    <span
-                      v-if="account.status === 'blocked' && account.errorMessage"
-                      class="mt-1 max-w-xs truncate text-xs text-gray-500 dark:text-gray-400"
-                      :title="account.errorMessage"
-                    >
-                      {{ account.errorMessage }}
-                    </span>
-                    <span
-                      v-if="account.accountType === 'dedicated'"
-                      class="text-xs text-gray-500 dark:text-gray-400"
-                    >
-                      绑定: {{ account.boundApiKeysCount || 0 }} 个API Key
-                    </span>
-                  </div>
+                  </span>
+                  <span
+                    v-if="account.status === 'blocked' && account.errorMessage"
+                    class="mt-1 max-w-xs truncate text-xs text-gray-500 dark:text-gray-400"
+                    :title="account.errorMessage"
+                  >
+                    {{ account.errorMessage }}
+                  </span>
+                  <span
+                    v-if="account.accountType === 'dedicated'"
+                    class="text-xs text-gray-500 dark:text-gray-400"
+                  >
+                    绑定: {{ account.boundApiKeysCount || 0 }} 个API Key
+                  </span>
                 </td>
+
                 <td class="whitespace-nowrap px-3 py-4">
                   <div
                     v-if="
@@ -546,60 +543,6 @@
                 </td>
                 <td class="whitespace-nowrap px-3 py-4">
                   <div
-<<<<<<< HEAD
-=======
-                    v-else
-                    class="flex items-center gap-1.5 rounded-lg border border-gray-200 bg-gradient-to-r from-gray-100 to-gray-200 px-2.5 py-1"
-                  >
-                    <i class="fas fa-question text-xs text-gray-700" />
-                    <span class="text-xs font-semibold text-gray-800">未知</span>
-                  </div>
-                </div>
-              </td>
-              <td class="whitespace-nowrap px-3 py-4">
-                <div class="flex flex-col gap-1">
-                  <span
-                    :class="[
-                      'inline-flex items-center rounded-full px-3 py-1 text-xs font-semibold',
-                      account.status === 'blocked'
-                        ? 'bg-orange-100 text-orange-800'
-                        : account.status === 'unauthorized'
-                          ? 'bg-red-100 text-red-800'
-                          : account.status === 'temp_error'
-                            ? 'bg-orange-100 text-orange-800'
-                            : account.isActive
-                              ? 'bg-green-100 text-green-800'
-                              : 'bg-red-100 text-red-800'
-                    ]"
-                  >
-                    <div
-                      :class="[
-                        'mr-2 h-2 w-2 rounded-full',
-                        account.status === 'blocked'
-                          ? 'bg-orange-500'
-                          : account.status === 'unauthorized'
-                            ? 'bg-red-500'
-                            : account.status === 'temp_error'
-                              ? 'bg-orange-500'
-                              : account.isActive
-                                ? 'bg-green-500'
-                                : 'bg-red-500'
-                      ]"
-                    />
-                    {{
-                      account.status === 'blocked'
-                        ? '已封锁'
-                        : account.status === 'unauthorized'
-                          ? '异常'
-                          : account.status === 'temp_error'
-                            ? '临时异常'
-                            : account.isActive
-                              ? '正常'
-                              : '异常'
-                    }}
-                  </span>
-                  <span
->>>>>>> b4e7c760
                     v-if="
                       (account.platform === 'claude' || account.platform === 'openai') &&
                       account.sessionWindow &&
@@ -693,6 +636,46 @@
                       </div>
                     </div>
                   </div>
+
+                  <!-- Claude Console: 显示每日额度使用进度 -->
+                  <div v-else-if="account.platform === 'claude-console'" class="space-y-2">
+                    <div v-if="Number(account.dailyQuota) > 0">
+                      <div class="flex items-center justify-between text-xs">
+                        <span class="text-gray-600 dark:text-gray-300">额度进度</span>
+                        <span class="font-medium text-gray-700 dark:text-gray-200">
+                          {{ getQuotaUsagePercent(account).toFixed(1) }}%
+                        </span>
+                      </div>
+                      <div class="flex items-center gap-2">
+                        <div class="h-2 w-24 rounded-full bg-gray-200 dark:bg-gray-700">
+                          <div
+                            :class="[
+                              'h-2 rounded-full transition-all duration-300',
+                              getQuotaBarClass(getQuotaUsagePercent(account))
+                            ]"
+                            :style="{ width: Math.min(100, getQuotaUsagePercent(account)) + '%' }"
+                          />
+                        </div>
+                        <span
+                          class="min-w-[32px] text-xs font-medium text-gray-700 dark:text-gray-200"
+                        >
+                          ${{ formatCost(account.usage?.daily?.cost || 0) }} / ${{
+                            Number(account.dailyQuota).toFixed(2)
+                          }}
+                        </span>
+                      </div>
+                      <div class="text-xs text-gray-600 dark:text-gray-400">
+                        剩余 ${{ formatRemainingQuota(account) }}
+                        <span class="ml-2 text-gray-400"
+                          >重置 {{ account.quotaResetTime || '00:00' }}</span
+                        >
+                      </div>
+                    </div>
+                    <div v-else class="text-sm text-gray-400">
+                      <i class="fas fa-minus" />
+                    </div>
+                  </div>
+
                   <!-- 无数据提示 -->
                   <div v-else class="text-xs text-gray-400">暂无数据</div>
                 </td>
@@ -970,120 +953,9 @@
                       </div>
                     </div>
                   </div>
-<<<<<<< HEAD
                 </td>
               </tr>
             </template>
-=======
-                </div>
-                <!-- Claude Console: 显示每日额度使用进度 -->
-                <div v-else-if="account.platform === 'claude-console'" class="space-y-2">
-                  <div v-if="Number(account.dailyQuota) > 0">
-                    <div class="flex items-center justify-between text-xs">
-                      <span class="text-gray-600 dark:text-gray-300">额度进度</span>
-                      <span class="font-medium text-gray-700 dark:text-gray-200">
-                        {{ getQuotaUsagePercent(account).toFixed(1) }}%
-                      </span>
-                    </div>
-                    <div class="flex items-center gap-2">
-                      <div class="h-2 w-24 rounded-full bg-gray-200 dark:bg-gray-700">
-                        <div
-                          :class="[
-                            'h-2 rounded-full transition-all duration-300',
-                            getQuotaBarClass(getQuotaUsagePercent(account))
-                          ]"
-                          :style="{ width: Math.min(100, getQuotaUsagePercent(account)) + '%' }"
-                        />
-                      </div>
-                      <span
-                        class="min-w-[32px] text-xs font-medium text-gray-700 dark:text-gray-200"
-                      >
-                        ${{ formatCost(account.usage?.daily?.cost || 0) }} / ${{
-                          Number(account.dailyQuota).toFixed(2)
-                        }}
-                      </span>
-                    </div>
-                    <div class="text-xs text-gray-600 dark:text-gray-400">
-                      剩余 ${{ formatRemainingQuota(account) }}
-                      <span class="ml-2 text-gray-400"
-                        >重置 {{ account.quotaResetTime || '00:00' }}</span
-                      >
-                    </div>
-                  </div>
-                  <div v-else class="text-sm text-gray-400">
-                    <i class="fas fa-minus" />
-                  </div>
-                </div>
-                <div v-else-if="account.platform === 'claude'" class="text-sm text-gray-400">
-                  <i class="fas fa-minus" />
-                </div>
-                <div v-else class="text-sm text-gray-400">
-                  <span class="text-xs">N/A</span>
-                </div>
-              </td>
-              <td class="whitespace-nowrap px-3 py-4 text-sm text-gray-600 dark:text-gray-300">
-                {{ formatLastUsed(account.lastUsedAt) }}
-              </td>
-              <td class="whitespace-nowrap px-3 py-4 text-sm font-medium">
-                <div class="flex flex-wrap items-center gap-1">
-                  <button
-                    v-if="
-                      account.platform === 'claude' &&
-                      (account.status === 'unauthorized' ||
-                        account.status !== 'active' ||
-                        account.rateLimitStatus?.isRateLimited ||
-                        account.rateLimitStatus === 'limited' ||
-                        !account.isActive)
-                    "
-                    :class="[
-                      'rounded px-2.5 py-1 text-xs font-medium transition-colors',
-                      account.isResetting
-                        ? 'cursor-not-allowed bg-gray-100 text-gray-400'
-                        : 'bg-yellow-100 text-yellow-700 hover:bg-yellow-200'
-                    ]"
-                    :disabled="account.isResetting"
-                    :title="account.isResetting ? '重置中...' : '重置所有异常状态'"
-                    @click="resetAccountStatus(account)"
-                  >
-                    <i :class="['fas fa-redo', account.isResetting ? 'animate-spin' : '']" />
-                    <span class="ml-1">重置状态</span>
-                  </button>
-                  <button
-                    :class="[
-                      'rounded px-2.5 py-1 text-xs font-medium transition-colors',
-                      account.isTogglingSchedulable
-                        ? 'cursor-not-allowed bg-gray-100 text-gray-400'
-                        : account.schedulable
-                          ? 'bg-green-100 text-green-700 hover:bg-green-200'
-                          : 'bg-gray-100 text-gray-700 hover:bg-gray-200'
-                    ]"
-                    :disabled="account.isTogglingSchedulable"
-                    :title="account.schedulable ? '点击禁用调度' : '点击启用调度'"
-                    @click="toggleSchedulable(account)"
-                  >
-                    <i :class="['fas', account.schedulable ? 'fa-toggle-on' : 'fa-toggle-off']" />
-                    <span class="ml-1">{{ account.schedulable ? '调度' : '停用' }}</span>
-                  </button>
-                  <button
-                    class="rounded bg-blue-100 px-2.5 py-1 text-xs font-medium text-blue-700 transition-colors hover:bg-blue-200"
-                    :title="'编辑账户'"
-                    @click="editAccount(account)"
-                  >
-                    <i class="fas fa-edit" />
-                    <span class="ml-1">编辑</span>
-                  </button>
-                  <button
-                    class="rounded bg-red-100 px-2.5 py-1 text-xs font-medium text-red-700 transition-colors hover:bg-red-200"
-                    :title="'删除账户'"
-                    @click="deleteAccount(account)"
-                  >
-                    <i class="fas fa-trash" />
-                    <span class="ml-1">删除</span>
-                  </button>
-                </div>
-              </td>
-            </tr>
->>>>>>> b4e7c760
           </tbody>
         </table>
       </div>
@@ -1493,33 +1365,33 @@
           </div>
         </div>
       </div>
+
+      <!-- 添加账户模态框 -->
+      <AccountForm
+        v-if="showCreateAccountModal"
+        @close="showCreateAccountModal = false"
+        @success="handleCreateSuccess"
+      />
+
+      <!-- 编辑账户模态框 -->
+      <AccountForm
+        v-if="showEditAccountModal"
+        :account="editingAccount"
+        @close="showEditAccountModal = false"
+        @success="handleEditSuccess"
+      />
+
+      <!-- 确认弹窗 -->
+      <ConfirmModal
+        :cancel-text="confirmOptions.cancelText"
+        :confirm-text="confirmOptions.confirmText"
+        :message="confirmOptions.message"
+        :show="showConfirmModal"
+        :title="confirmOptions.title"
+        @cancel="handleCancel"
+        @confirm="handleConfirm"
+      />
     </div>
-
-    <!-- 添加账户模态框 -->
-    <AccountForm
-      v-if="showCreateAccountModal"
-      @close="showCreateAccountModal = false"
-      @success="handleCreateSuccess"
-    />
-
-    <!-- 编辑账户模态框 -->
-    <AccountForm
-      v-if="showEditAccountModal"
-      :account="editingAccount"
-      @close="showEditAccountModal = false"
-      @success="handleEditSuccess"
-    />
-
-    <!-- 确认弹窗 -->
-    <ConfirmModal
-      :cancel-text="confirmOptions.cancelText"
-      :confirm-text="confirmOptions.confirmText"
-      :message="confirmOptions.message"
-      :show="showConfirmModal"
-      :title="confirmOptions.title"
-      @cancel="handleCancel"
-      @confirm="handleConfirm"
-    />
   </div>
 </template>
 
