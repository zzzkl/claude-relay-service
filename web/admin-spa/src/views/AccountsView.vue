--- conflicted
+++ resolved
@@ -357,6 +357,15 @@
                       </span>
                     </div>
                     <div
+                      v-else-if="account.platform === 'azure_openai'"
+                      class="flex items-center gap-1.5 rounded-lg border border-blue-200 bg-gradient-to-r from-blue-100 to-cyan-100 px-2.5 py-1"
+                    >
+                      <i class="fab fa-microsoft text-xs text-blue-700" />
+                      <span class="text-xs font-semibold text-blue-800">Azure OpenAI</span>
+                      <span class="mx-1 h-4 w-px bg-blue-300" />
+                      <span class="text-xs font-medium text-blue-700">API Key</span>
+                    </div>
+                    <div
                       v-else
                       class="flex items-center gap-1.5 rounded-lg border border-gray-200 bg-gradient-to-r from-gray-100 to-gray-200 px-2.5 py-1"
                     >
@@ -423,7 +432,6 @@
                       v-if="account.schedulable === false"
                       class="inline-flex items-center rounded-full bg-gray-100 px-3 py-1 text-xs font-semibold text-gray-700"
                     >
-<<<<<<< HEAD
                       <i class="fas fa-pause-circle mr-1" />
                       不可调度
                       <el-tooltip
@@ -439,68 +447,6 @@
                       v-if="account.status === 'blocked' && account.errorMessage"
                       class="mt-1 max-w-xs truncate text-xs text-gray-500 dark:text-gray-400"
                       :title="account.errorMessage"
-=======
-                      <i class="fas fa-question-circle ml-1 cursor-help text-gray-500" />
-                    </el-tooltip>
-                  </span>
-                  <span
-                    v-if="account.status === 'blocked' && account.errorMessage"
-                    class="mt-1 max-w-xs truncate text-xs text-gray-500 dark:text-gray-400"
-                    :title="account.errorMessage"
-                  >
-                    {{ account.errorMessage }}
-                  </span>
-                  <span
-                    v-if="account.accountType === 'dedicated'"
-                    class="text-xs text-gray-500 dark:text-gray-400"
-                  >
-                    绑定: {{ account.boundApiKeysCount || 0 }} 个API Key
-                  </span>
-                </div>
-              </td>
-              <td class="whitespace-nowrap px-3 py-4">
-                <div
-                  v-if="
-                    account.platform === 'claude' ||
-                    account.platform === 'claude-console' ||
-                    account.platform === 'bedrock' ||
-                    account.platform === 'gemini' ||
-                    account.platform === 'openai' ||
-                    account.platform === 'azure_openai'
-                  "
-                  class="flex items-center gap-2"
-                >
-                  <div class="h-2 w-16 rounded-full bg-gray-200">
-                    <div
-                      class="h-2 rounded-full bg-gradient-to-r from-green-500 to-blue-600 transition-all duration-300"
-                      :style="{ width: 101 - (account.priority || 50) + '%' }"
-                    />
-                  </div>
-                  <span class="min-w-[20px] text-xs font-medium text-gray-700 dark:text-gray-200">
-                    {{ account.priority || 50 }}
-                  </span>
-                </div>
-                <div v-else class="text-sm text-gray-400">
-                  <span class="text-xs">N/A</span>
-                </div>
-              </td>
-              <td class="px-3 py-4 text-sm text-gray-600">
-                <div
-                  v-if="formatProxyDisplay(account.proxy)"
-                  class="break-all rounded bg-blue-50 px-2 py-1 font-mono text-xs"
-                  :title="formatProxyDisplay(account.proxy)"
-                >
-                  {{ formatProxyDisplay(account.proxy) }}
-                </div>
-                <div v-else class="text-gray-400">无代理</div>
-              </td>
-              <td class="whitespace-nowrap px-3 py-4 text-sm">
-                <div v-if="account.usage && account.usage.daily" class="space-y-1">
-                  <div class="flex items-center gap-2">
-                    <div class="h-2 w-2 rounded-full bg-blue-500" />
-                    <span class="text-sm font-medium text-gray-900 dark:text-gray-100"
-                      >{{ account.usage.daily.requests || 0 }} 次</span
->>>>>>> 861af192
                     >
                       {{ account.errorMessage }}
                     </span>
@@ -519,7 +465,8 @@
                       account.platform === 'claude-console' ||
                       account.platform === 'bedrock' ||
                       account.platform === 'gemini' ||
-                      account.platform === 'openai'
+                      account.platform === 'openai' ||
+                      account.platform === 'azure_openai'
                     "
                     class="flex items-center gap-2"
                   >
