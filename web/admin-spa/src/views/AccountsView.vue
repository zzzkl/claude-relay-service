--- conflicted
+++ resolved
@@ -2252,13 +2252,6 @@
 // 计算每日费用（使用后端返回的精确费用数据）
 const calculateDailyCost = (account) => {
   if (!account.usage || !account.usage.daily) return '0.0000'
-<<<<<<< HEAD
-  const dailyTokens = account.usage.daily.allTokens || 0
-  if (dailyTokens === 0) return '0.0000'
-  const avgPricePerMillion = 3 * 0.75 + 15 * 0.25
-  const cost = (dailyTokens / 1000000) * avgPricePerMillion
-  return formatCost(cost)
-=======
 
   // 如果后端已经返回了计算好的费用，直接使用
   if (account.usage.daily.cost !== undefined) {
@@ -2267,7 +2260,6 @@
 
   // 如果后端没有返回费用（旧版本），返回0
   return '0.0000'
->>>>>>> e2e62134
 }
 
 // 切换调度状态
