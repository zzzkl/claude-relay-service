--- conflicted
+++ resolved
@@ -273,15 +273,25 @@
                         >
                           <i class="fas fa-share-alt mr-1" />共享
                         </span>
+                        <!-- 分组标签：支持多分组显示，回退到单分组字段 -->
+                        <template v-if="account.groupInfos && account.groupInfos.length">
+                          <span
+                            v-for="group in account.groupInfos"
+                            :key="group.id"
+                            class="ml-1 inline-flex items-center rounded-full bg-gray-100 px-2 py-0.5 text-xs font-medium text-gray-600 dark:bg-gray-700 dark:text-gray-400"
+                            :title="`所属分组: ${group.name}`"
+                          >
+                            <i class="fas fa-folder mr-1" />{{ group.name }}
+                          </span>
+                        </template>
                         <span
-                          v-if="account.groupInfo"
+                          v-else-if="account.groupInfo"
                           class="ml-1 inline-flex items-center rounded-full bg-gray-100 px-2 py-0.5 text-xs font-medium text-gray-600"
                           :title="`所属分组: ${account.groupInfo.name}`"
                         >
                           <i class="fas fa-folder mr-1" />{{ account.groupInfo.name }}
                         </span>
                       </div>
-<<<<<<< HEAD
                       <div class="truncate text-xs text-gray-500" :title="account.id">
                         {{ account.id }}
                       </div>
@@ -300,34 +310,6 @@
                       <span class="mx-1 h-4 w-px bg-yellow-300" />
                       <span class="text-xs font-medium text-yellow-700">
                         {{ getGeminiAuthType() }}
-=======
-                      <span
-                        v-if="account.accountType === 'dedicated'"
-                        class="inline-flex items-center rounded-full bg-purple-100 px-2 py-0.5 text-xs font-medium text-purple-800"
-                      >
-                        <i class="fas fa-lock mr-1" />专属
-                      </span>
-                      <span
-                        v-else-if="account.accountType === 'group'"
-                        class="inline-flex items-center rounded-full bg-blue-100 px-2 py-0.5 text-xs font-medium text-blue-800"
-                      >
-                        <i class="fas fa-layer-group mr-1" />分组调度
-                      </span>
-                      <span
-                        v-else
-                        class="inline-flex items-center rounded-full bg-green-100 px-2 py-0.5 text-xs font-medium text-green-800"
-                      >
-                        <i class="fas fa-share-alt mr-1" />共享
-                      </span>
-                      <!-- 显示所有分组 -->
-                      <span
-                        v-for="group in account.groupInfos"
-                        :key="group.id"
-                        class="ml-1 inline-flex items-center rounded-full bg-gray-100 px-2 py-0.5 text-xs font-medium text-gray-600 dark:bg-gray-700 dark:text-gray-400"
-                        :title="`所属分组: ${group.name}`"
-                      >
-                        <i class="fas fa-folder mr-1" />{{ group.name }}
->>>>>>> 86f5a3e6
                       </span>
                     </div>
                     <div
@@ -383,7 +365,7 @@
                     </div>
                   </div>
                 </td>
-                <td class="whitespace-nowrap px-3 py-4">
+                <td class="whitespace-nowrap px-3 py-4 align-top">
                   <div class="flex flex-col gap-1">
                     <span
                       :class="[
@@ -426,7 +408,6 @@
                       "
                       class="inline-flex items-center rounded-full bg-yellow-100 px-3 py-1 text-xs font-semibold text-yellow-800"
                     >
-<<<<<<< HEAD
                       <i class="fas fa-exclamation-triangle mr-1" />
                       限流中
                       <span
@@ -444,97 +425,19 @@
                     >
                       <i class="fas fa-pause-circle mr-1" />
                       不可调度
+                      <el-tooltip
+                        v-if="getSchedulableReason(account)"
+                        :content="getSchedulableReason(account)"
+                        effect="dark"
+                        placement="top"
+                      >
+                        <i class="fas fa-question-circle ml-1 cursor-help text-gray-500" />
+                      </el-tooltip>
                     </span>
                     <span
                       v-if="account.status === 'blocked' && account.errorMessage"
                       class="mt-1 max-w-xs truncate text-xs text-gray-500 dark:text-gray-400"
                       :title="account.errorMessage"
-=======
-                  </span>
-                  <span
-                    v-if="account.schedulable === false"
-                    class="inline-flex items-center rounded-full bg-gray-100 px-3 py-1 text-xs font-semibold text-gray-700"
-                  >
-                    <i class="fas fa-pause-circle mr-1" />
-                    不可调度
-                    <el-tooltip
-                      v-if="getSchedulableReason(account)"
-                      :content="getSchedulableReason(account)"
-                      effect="dark"
-                      placement="top"
-                    >
-                      <i class="fas fa-question-circle ml-1 cursor-help text-gray-500" />
-                    </el-tooltip>
-                  </span>
-                  <span
-                    v-if="account.status === 'blocked' && account.errorMessage"
-                    class="mt-1 max-w-xs truncate text-xs text-gray-500 dark:text-gray-400"
-                    :title="account.errorMessage"
-                  >
-                    {{ account.errorMessage }}
-                  </span>
-                  <span
-                    v-if="account.accountType === 'dedicated'"
-                    class="text-xs text-gray-500 dark:text-gray-400"
-                  >
-                    绑定: {{ account.boundApiKeysCount || 0 }} 个API Key
-                  </span>
-                </div>
-              </td>
-              <td class="whitespace-nowrap px-3 py-4">
-                <div
-                  v-if="
-                    account.platform === 'claude' ||
-                    account.platform === 'claude-console' ||
-                    account.platform === 'bedrock' ||
-                    account.platform === 'gemini' ||
-                    account.platform === 'openai'
-                  "
-                  class="flex items-center gap-2"
-                >
-                  <div class="h-2 w-16 rounded-full bg-gray-200">
-                    <div
-                      class="h-2 rounded-full bg-gradient-to-r from-green-500 to-blue-600 transition-all duration-300"
-                      :style="{ width: 101 - (account.priority || 50) + '%' }"
-                    />
-                  </div>
-                  <span class="min-w-[20px] text-xs font-medium text-gray-700 dark:text-gray-200">
-                    {{ account.priority || 50 }}
-                  </span>
-                </div>
-                <div v-else class="text-sm text-gray-400">
-                  <span class="text-xs">N/A</span>
-                </div>
-              </td>
-              <td class="px-3 py-4 text-sm text-gray-600">
-                <div
-                  v-if="formatProxyDisplay(account.proxy)"
-                  class="break-all rounded bg-blue-50 px-2 py-1 font-mono text-xs"
-                  :title="formatProxyDisplay(account.proxy)"
-                >
-                  {{ formatProxyDisplay(account.proxy) }}
-                </div>
-                <div v-else class="text-gray-400">无代理</div>
-              </td>
-              <td class="whitespace-nowrap px-3 py-4 text-sm">
-                <div v-if="account.usage && account.usage.daily" class="space-y-1">
-                  <div class="flex items-center gap-2">
-                    <div class="h-2 w-2 rounded-full bg-blue-500" />
-                    <span class="text-sm font-medium text-gray-900 dark:text-gray-100"
-                      >{{ account.usage.daily.requests || 0 }} 次</span
-                    >
-                  </div>
-                  <div class="flex items-center gap-2">
-                    <div class="h-2 w-2 rounded-full bg-purple-500" />
-                    <span class="text-xs text-gray-600 dark:text-gray-300"
-                      >{{ formatNumber(account.usage.daily.allTokens || 0) }}M</span
-                    >
-                  </div>
-                  <div class="flex items-center gap-2">
-                    <div class="h-2 w-2 rounded-full bg-green-500" />
-                    <span class="text-xs text-gray-600 dark:text-gray-300"
-                      >${{ calculateDailyCost(account) }}</span
->>>>>>> 86f5a3e6
                     >
                       {{ account.errorMessage }}
                     </span>
@@ -557,62 +460,16 @@
                     "
                     class="flex items-center gap-2"
                   >
-<<<<<<< HEAD
                     <div class="h-2 w-16 rounded-full bg-gray-200">
                       <div
                         class="h-2 rounded-full bg-gradient-to-r from-green-500 to-blue-600 transition-all duration-300"
                         :style="{ width: 101 - (account.priority || 50) + '%' }"
-=======
-                    平均 {{ account.usage.averages.rpm.toFixed(2) }} RPM
-                  </div>
-                </div>
-                <div v-else class="text-xs text-gray-400">暂无数据</div>
-              </td>
-              <td class="whitespace-nowrap px-3 py-4">
-                <div
-                  v-if="
-                    account.platform === 'claude' &&
-                    account.sessionWindow &&
-                    account.sessionWindow.hasActiveWindow
-                  "
-                  class="space-y-2"
-                >
-                  <!-- 使用统计在顶部 -->
-                  <div
-                    v-if="account.usage && account.usage.sessionWindow"
-                    class="flex items-center gap-3 text-xs"
-                  >
-                    <div class="flex items-center gap-1">
-                      <div class="h-1.5 w-1.5 rounded-full bg-purple-500" />
-                      <span class="font-medium text-gray-900 dark:text-gray-100">
-                        {{ formatNumber(account.usage.sessionWindow.totalTokens) }}M
-                      </span>
-                    </div>
-                    <div class="flex items-center gap-1">
-                      <div class="h-1.5 w-1.5 rounded-full bg-green-500" />
-                      <span class="font-medium text-gray-900 dark:text-gray-100">
-                        ${{ formatCost(account.usage.sessionWindow.totalCost) }}
-                      </span>
-                    </div>
-                  </div>
-
-                  <!-- 进度条 -->
-                  <div class="flex items-center gap-2">
-                    <div class="h-2 w-24 rounded-full bg-gray-200 dark:bg-gray-700">
-                      <div
-                        :class="[
-                          'h-2 rounded-full transition-all duration-300',
-                          getSessionProgressBarClass(account.sessionWindow.sessionWindowStatus)
-                        ]"
-                        :style="{ width: account.sessionWindow.progress + '%' }"
->>>>>>> 86f5a3e6
                       />
                     </div>
                     <span class="min-w-[20px] text-xs font-medium text-gray-700 dark:text-gray-200">
                       {{ account.priority || 50 }}
                     </span>
                   </div>
-<<<<<<< HEAD
                   <div v-else class="text-sm text-gray-400">
                     <span class="text-xs">N/A</span>
                   </div>
@@ -644,27 +501,38 @@
                     <div
                       v-if="account.usage.averages && account.usage.averages.rpm > 0"
                       class="text-xs text-gray-500 dark:text-gray-400"
-=======
-
-                  <!-- 时间信息 -->
-                  <div class="text-xs text-gray-600 dark:text-gray-400">
-                    <div>
-                      {{
-                        formatSessionWindow(
-                          account.sessionWindow.windowStart,
-                          account.sessionWindow.windowEnd
-                        )
-                      }}
-                    </div>
-                    <div
-                      v-if="account.sessionWindow.remainingTime > 0"
-                      class="font-medium text-indigo-600 dark:text-indigo-400"
->>>>>>> 86f5a3e6
                     >
                       平均 {{ account.usage.averages.rpm.toFixed(2) }} RPM
                     </div>
+                    <span
+                      v-if="account.schedulable === false"
+                      class="inline-flex items-center rounded-full bg-gray-100 px-3 py-1 text-xs font-semibold text-gray-700"
+                    >
+                      <i class="fas fa-pause-circle mr-1" />
+                      不可调度
+                      <el-tooltip
+                        v-if="getSchedulableReason(account)"
+                        :content="getSchedulableReason(account)"
+                        effect="dark"
+                        placement="top"
+                      >
+                        <i class="fas fa-question-circle ml-1 cursor-help text-gray-500" />
+                      </el-tooltip>
+                    </span>
+                    <span
+                      v-if="account.status === 'blocked' && account.errorMessage"
+                      class="mt-1 max-w-xs truncate text-xs text-gray-500 dark:text-gray-400"
+                      :title="account.errorMessage"
+                    >
+                      {{ account.errorMessage }}
+                    </span>
+                    <span
+                      v-if="account.accountType === 'dedicated'"
+                      class="text-xs text-gray-500 dark:text-gray-400"
+                    >
+                      绑定: {{ account.boundApiKeysCount || 0 }} 个API Key
+                    </span>
                   </div>
-                  <div v-else class="text-xs text-gray-400">暂无数据</div>
                 </td>
                 <td class="whitespace-nowrap px-3 py-4">
                   <div
@@ -675,11 +543,33 @@
                     "
                     class="space-y-2"
                   >
-                    <!-- 进度条和百分比 -->
+                    <!-- 使用统计在顶部 -->
+                    <div
+                      v-if="account.usage && account.usage.sessionWindow"
+                      class="flex items-center gap-3 text-xs"
+                    >
+                      <div class="flex items-center gap-1">
+                        <div class="h-1.5 w-1.5 rounded-full bg-purple-500" />
+                        <span class="font-medium text-gray-900 dark:text-gray-100">
+                          {{ formatNumber(account.usage.sessionWindow.totalTokens) }}M
+                        </span>
+                      </div>
+                      <div class="flex items-center gap-1">
+                        <div class="h-1.5 w-1.5 rounded-full bg-green-500" />
+                        <span class="font-medium text-gray-900 dark:text-gray-100">
+                          ${{ formatCost(account.usage.sessionWindow.totalCost) }}
+                        </span>
+                      </div>
+                    </div>
+
+                    <!-- 进度条 -->
                     <div class="flex items-center gap-2">
-                      <div class="h-2 w-24 rounded-full bg-gray-200 dark:bg-gray-600">
+                      <div class="h-2 w-24 rounded-full bg-gray-200 dark:bg-gray-700">
                         <div
-                          class="h-2 rounded-full bg-gradient-to-r from-blue-500 to-indigo-600 transition-all duration-300"
+                          :class="[
+                            'h-2 rounded-full transition-all duration-300',
+                            getSessionProgressBarClass(account.sessionWindow.sessionWindowStatus)
+                          ]"
                           :style="{ width: account.sessionWindow.progress + '%' }"
                         />
                       </div>
@@ -690,21 +580,16 @@
                       </span>
                     </div>
 
-                    <!-- 时间窗口信息 -->
-                    <div class="space-y-1 text-xs text-gray-600 dark:text-gray-300">
-                      <div class="flex items-center gap-1">
-                        <i class="fas fa-clock text-xs text-blue-500" />
-                        <span>
-                          {{
-                            formatSessionWindow(
-                              account.sessionWindow.windowStart,
-                              account.sessionWindow.windowEnd
-                            )
-                          }}
-                        </span>
+                    <!-- 时间信息 -->
+                    <div class="text-xs text-gray-600 dark:text-gray-400">
+                      <div>
+                        {{
+                          formatSessionWindow(
+                            account.sessionWindow.windowStart,
+                            account.sessionWindow.windowEnd
+                          )
+                        }}
                       </div>
-
-                      <!-- 剩余时间 -->
                       <div
                         v-if="account.sessionWindow.remainingTime > 0"
                         class="flex items-center gap-1 font-medium text-indigo-600 dark:text-indigo-400"
@@ -717,17 +602,6 @@
                       <div v-else class="flex items-center gap-1 text-gray-500 dark:text-gray-400">
                         <i class="fas fa-hourglass-end text-xs" />
                         <span>已结束</span>
-                      </div>
-
-                      <!-- RPM 指示器 -->
-                      <div
-                        v-if="
-                          account.usage && account.usage.averages && account.usage.averages.rpm > 0
-                        "
-                        class="flex items-center gap-1 text-xs text-green-600 dark:text-green-400"
-                      >
-                        <i class="fas fa-tachometer-alt text-xs" />
-                        <span>{{ account.usage.averages.rpm.toFixed(2) }} RPM</span>
                       </div>
 
                       <!-- 模型分布按钮 -->
@@ -755,7 +629,8 @@
                       </div>
                     </div>
                   </div>
-                  <div v-else class="text-xs text-gray-400 dark:text-gray-500">暂无数据</div>
+                  <!-- 无数据提示 -->
+                  <div v-else class="text-xs text-gray-400">暂无数据</div>
                 </td>
                 <td class="whitespace-nowrap px-3 py-4 text-sm text-gray-600 dark:text-gray-300">
                   {{ formatLastUsed(account.lastUsedAt) }}
@@ -2355,56 +2230,14 @@
   return formatLastUsed(dateString)
 }
 
-<<<<<<< HEAD
-// 格式化模型名称
-// 以下两个函数暂时注释，在需要显示简化模型名称时可以启用
-// const formatModelName = (model) => {
-//   // 简化模型名称显示
-//   const modelMap = {
-//     'claude-3-5-sonnet-20241022': 'Sonnet 3.5',
-//     'claude-3-5-haiku-20241022': 'Haiku 3.5',
-//     'claude-3-opus-20240229': 'Opus 3',
-//     'claude-3-sonnet-20240229': 'Sonnet 3',
-//     'claude-3-haiku-20240307': 'Haiku 3',
-//     'claude-2.1': 'Claude 2.1',
-//     'claude-2.0': 'Claude 2.0',
-//     'claude-instant-1.2': 'Instant 1.2'
-//   }
-//   return modelMap[model] || model
-// }
-
-// 获取模型颜色
-// const getModelColor = (model) => {
-//   // 根据模型类型返回不同颜色
-//   if (model.includes('opus')) return 'bg-purple-500'
-//   if (model.includes('sonnet')) return 'bg-blue-500'
-//   if (model.includes('haiku')) return 'bg-green-500'
-//   if (model.includes('instant')) return 'bg-yellow-500'
-//   if (model.includes('claude-2')) return 'bg-orange-500'
-//   return 'bg-gray-500'
-// }
-=======
 // 获取会话窗口进度条的样式类
 const getSessionProgressBarClass = (status) => {
-  // 根据状态返回不同的颜色类，包含防御性检查
-  if (!status) {
-    // 无状态信息时默认为蓝色
-    return 'bg-gradient-to-r from-blue-500 to-indigo-600'
-  }
-
-  // 转换为小写进行比较，避免大小写问题
+  if (!status) return 'bg-gradient-to-r from-blue-500 to-indigo-600'
   const normalizedStatus = String(status).toLowerCase()
-
-  if (normalizedStatus === 'rejected') {
-    // 被拒绝 - 红色
-    return 'bg-gradient-to-r from-red-500 to-red-600'
-  } else if (normalizedStatus === 'allowed_warning') {
-    // 警告状态 - 橙色/黄色
+  if (normalizedStatus === 'rejected') return 'bg-gradient-to-r from-red-500 to-red-600'
+  if (normalizedStatus === 'allowed_warning')
     return 'bg-gradient-to-r from-yellow-500 to-orange-500'
-  } else {
-    // 正常状态（allowed 或其他） - 蓝色
-    return 'bg-gradient-to-r from-blue-500 to-indigo-600'
-  }
+  return 'bg-gradient-to-r from-blue-500 to-indigo-600'
 }
 
 // 格式化费用显示
@@ -2419,19 +2252,12 @@
 // 计算每日费用（估算，基于平均模型价格）
 const calculateDailyCost = (account) => {
   if (!account.usage || !account.usage.daily) return '0.0000'
-
   const dailyTokens = account.usage.daily.allTokens || 0
   if (dailyTokens === 0) return '0.0000'
-
-  // 使用平均价格估算（基于Claude 3.5 Sonnet的价格）
-  // 输入: $3/1M tokens, 输出: $15/1M tokens
-  // 假设平均比例为 输入:输出 = 3:1
-  const avgPricePerMillion = 3 * 0.75 + 15 * 0.25 // 加权平均价格
+  const avgPricePerMillion = 3 * 0.75 + 15 * 0.25
   const cost = (dailyTokens / 1000000) * avgPricePerMillion
-
   return formatCost(cost)
 }
->>>>>>> 86f5a3e6
 
 // 切换调度状态
 // const toggleDispatch = async (account) => {
