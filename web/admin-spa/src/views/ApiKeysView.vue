<template>
  <div class="tab-content">
    <div class="card p-4 sm:p-6">
      <div class="mb-4 flex flex-col gap-4 sm:mb-6">
        <div>
          <h3 class="mb-1 text-lg font-bold text-gray-900 dark:text-gray-100 sm:mb-2 sm:text-xl">
            API Keys 管理
          </h3>
          <p class="text-sm text-gray-600 dark:text-gray-400 sm:text-base">
            管理和监控您的 API 密钥
          </p>
        </div>

        <!-- Tab Navigation -->
        <div class="border-b border-gray-200 dark:border-gray-700">
          <nav aria-label="Tabs" class="-mb-px flex space-x-8">
            <button
              :class="[
                'whitespace-nowrap border-b-2 px-1 py-2 text-sm font-medium',
                activeTab === 'active'
                  ? 'border-blue-500 text-blue-600'
                  : 'border-transparent text-gray-500 hover:border-gray-300 hover:text-gray-700 dark:text-gray-400 dark:hover:border-gray-500 dark:hover:text-gray-300'
              ]"
              @click="activeTab = 'active'"
            >
              活跃 API Keys
              <span
                v-if="apiKeys.length > 0"
                class="ml-2 rounded-full bg-gray-100 px-2.5 py-0.5 text-xs font-medium text-gray-900 dark:bg-gray-700 dark:text-gray-100"
              >
                {{ apiKeys.length }}
              </span>
            </button>
            <button
              :class="[
                'whitespace-nowrap border-b-2 px-1 py-2 text-sm font-medium',
                activeTab === 'deleted'
                  ? 'border-blue-500 text-blue-600'
                  : 'border-transparent text-gray-500 hover:border-gray-300 hover:text-gray-700 dark:text-gray-400 dark:hover:border-gray-500 dark:hover:text-gray-300'
              ]"
              @click="loadDeletedApiKeys"
            >
              已删除 API Keys
              <span
                v-if="deletedApiKeys.length > 0"
                class="ml-2 rounded-full bg-gray-100 px-2.5 py-0.5 text-xs font-medium text-gray-900 dark:bg-gray-700 dark:text-gray-100"
              >
                {{ deletedApiKeys.length }}
              </span>
            </button>
          </nav>
        </div>

        <!-- Tab Content -->
        <!-- 活跃 API Keys Tab Panel -->
        <div v-if="activeTab === 'active'" class="tab-panel">
          <div class="flex flex-col gap-3 sm:flex-row sm:items-center sm:justify-between">
            <!-- 筛选器组 -->
            <div class="flex flex-col gap-3 sm:flex-row sm:flex-wrap sm:items-center sm:gap-3">
              <!-- 时间范围筛选 -->
              <div class="group relative min-w-[140px]">
                <div
                  class="absolute -inset-0.5 rounded-lg bg-gradient-to-r from-blue-500 to-purple-500 opacity-0 blur transition duration-300 group-hover:opacity-20"
                ></div>
                <CustomDropdown
                  v-model="apiKeyStatsTimeRange"
                  icon="fa-calendar-alt"
                  icon-color="text-blue-500"
                  :options="timeRangeOptions"
                  placeholder="选择时间范围"
                  @change="loadApiKeys()"
                />
              </div>

              <!-- 标签筛选器 -->
              <div class="group relative min-w-[140px]">
                <div
                  class="absolute -inset-0.5 rounded-lg bg-gradient-to-r from-purple-500 to-pink-500 opacity-0 blur transition duration-300 group-hover:opacity-20"
                ></div>
                <div class="relative">
                  <CustomDropdown
                    v-model="selectedTagFilter"
                    icon="fa-tags"
                    icon-color="text-purple-500"
                    :options="tagOptions"
                    placeholder="所有标签"
                    @change="currentPage = 1"
                  />
                  <span
                    v-if="selectedTagFilter"
                    class="absolute -right-2 -top-2 z-10 flex h-5 w-5 items-center justify-center rounded-full bg-purple-500 text-xs text-white shadow-sm"
                  >
                    {{ selectedTagCount }}
                  </span>
                </div>
              </div>

              <!-- 搜索框 -->
              <div class="group relative min-w-[200px]">
                <div
                  class="absolute -inset-0.5 rounded-lg bg-gradient-to-r from-cyan-500 to-teal-500 opacity-0 blur transition duration-300 group-hover:opacity-20"
                ></div>
                <div class="relative flex items-center">
                  <input
                    v-model="searchKeyword"
                    class="w-full rounded-lg border border-gray-200 bg-white px-3 py-2 pl-9 text-sm text-gray-700 placeholder-gray-400 shadow-sm transition-all duration-200 hover:border-gray-300 focus:border-cyan-500 focus:outline-none focus:ring-2 focus:ring-cyan-500/20 dark:border-gray-600 dark:bg-gray-800 dark:text-gray-200 dark:placeholder-gray-500 dark:hover:border-gray-500"
                    placeholder="搜索名称..."
                    type="text"
                    @input="currentPage = 1"
                  />
                  <i class="fas fa-search absolute left-3 text-sm text-cyan-500" />
                  <button
                    v-if="searchKeyword"
                    class="absolute right-2 flex h-5 w-5 items-center justify-center rounded-full text-gray-400 hover:bg-gray-100 hover:text-gray-600 dark:hover:bg-gray-700 dark:hover:text-gray-300"
                    @click="clearSearch"
                  >
                    <i class="fas fa-times text-xs" />
                  </button>
                </div>
              </div>

              <!-- 刷新按钮 -->
              <button
                class="group relative flex items-center justify-center gap-2 rounded-lg border border-gray-200 bg-white px-4 py-2 text-sm font-medium text-gray-700 shadow-sm transition-all duration-200 hover:border-gray-300 hover:shadow-md disabled:cursor-not-allowed disabled:opacity-50 dark:border-gray-600 dark:bg-gray-800 dark:text-gray-200 dark:hover:border-gray-500 sm:w-auto"
                :disabled="apiKeysLoading"
                @click="loadApiKeys()"
              >
                <div
                  class="absolute -inset-0.5 rounded-lg bg-gradient-to-r from-green-500 to-teal-500 opacity-0 blur transition duration-300 group-hover:opacity-20"
                ></div>
                <i
                  :class="[
                    'fas relative text-green-500',
                    apiKeysLoading ? 'fa-spinner fa-spin' : 'fa-sync-alt'
                  ]"
                />
                <span class="relative">刷新</span>
              </button>
            </div>
            <!-- 创建按钮 -->
            <button
              class="flex w-full items-center justify-center gap-2 rounded-lg bg-gradient-to-r from-blue-500 to-blue-600 px-5 py-2.5 text-sm font-medium text-white shadow-md transition-all duration-200 hover:from-blue-600 hover:to-blue-700 hover:shadow-lg sm:w-auto"
              @click.stop="openCreateApiKeyModal"
            >
              <i class="fas fa-plus"></i>
              <span>创建新 Key</span>
            </button>

            <!-- 批量编辑按钮 -->
            <button
              v-if="selectedApiKeys.length > 0"
              class="group relative flex items-center justify-center gap-2 rounded-lg border border-blue-200 bg-blue-50 px-4 py-2 text-sm font-medium text-blue-700 shadow-sm transition-all duration-200 hover:border-blue-300 hover:bg-blue-100 hover:shadow-md dark:border-blue-700 dark:bg-blue-900/30 dark:text-blue-300 dark:hover:bg-blue-900/50 sm:w-auto"
              @click="openBatchEditModal()"
            >
              <div
                class="absolute -inset-0.5 rounded-lg bg-gradient-to-r from-blue-500 to-indigo-500 opacity-0 blur transition duration-300 group-hover:opacity-20"
              ></div>
              <i class="fas fa-edit relative text-blue-600 dark:text-blue-400" />
              <span class="relative">编辑选中 ({{ selectedApiKeys.length }})</span>
            </button>

            <!-- 批量删除按钮 -->
            <button
              v-if="selectedApiKeys.length > 0"
              class="group relative flex items-center justify-center gap-2 rounded-lg border border-red-200 bg-red-50 px-4 py-2 text-sm font-medium text-red-700 shadow-sm transition-all duration-200 hover:border-red-300 hover:bg-red-100 hover:shadow-md dark:border-red-700 dark:bg-red-900/30 dark:text-red-300 dark:hover:bg-red-900/50 sm:w-auto"
              @click="batchDeleteApiKeys()"
            >
              <div
                class="absolute -inset-0.5 rounded-lg bg-gradient-to-r from-red-500 to-pink-500 opacity-0 blur transition duration-300 group-hover:opacity-20"
              ></div>
              <i class="fas fa-trash relative text-red-600 dark:text-red-400" />
              <span class="relative">删除选中 ({{ selectedApiKeys.length }})</span>
            </button>
          </div>

          <div v-if="apiKeysLoading" class="py-12 text-center">
            <div class="loading-spinner mx-auto mb-4" />
            <p class="text-gray-500 dark:text-gray-400">正在加载 API Keys...</p>
          </div>

          <div v-else-if="apiKeys.length === 0" class="py-12 text-center">
            <div
              class="mx-auto mb-4 flex h-16 w-16 items-center justify-center rounded-full bg-gray-100 dark:bg-gray-700"
            >
              <i class="fas fa-key text-xl text-gray-400" />
            </div>
            <p class="text-lg text-gray-500 dark:text-gray-400">暂无 API Keys</p>
            <p class="mt-2 text-sm text-gray-400">点击上方按钮创建您的第一个 API Key</p>
          </div>

<<<<<<< HEAD
      <!-- 桌面端表格视图 -->
      <div v-else class="table-container hidden md:block">
        <table class="w-full table-fixed">
          <thead class="bg-gray-50/80 backdrop-blur-sm dark:bg-gray-700/80">
            <tr>
              <th class="w-[50px] px-3 py-4 text-left">
                <div class="flex items-center">
                  <input
                    v-model="selectAllChecked"
                    class="h-4 w-4 rounded border-gray-300 text-blue-600 focus:ring-blue-500"
                    :indeterminate="isIndeterminate"
                    type="checkbox"
                    @change="handleSelectAll"
                  />
                </div>
              </th>
              <th
                class="w-[25%] min-w-[200px] cursor-pointer px-3 py-4 text-left text-xs font-bold uppercase tracking-wider text-gray-700 hover:bg-gray-100 dark:text-gray-300 dark:hover:bg-gray-600"
                @click="sortApiKeys('name')"
              >
                名称
                <i
                  v-if="apiKeysSortBy === 'name'"
                  :class="[
                    'fas',
                    apiKeysSortOrder === 'asc' ? 'fa-sort-up' : 'fa-sort-down',
                    'ml-1'
                  ]"
                />
                <i v-else class="fas fa-sort ml-1 text-gray-400" />
              </th>
              <th
                class="w-[10%] min-w-[80px] px-3 py-4 text-left text-xs font-bold uppercase tracking-wider text-gray-700 dark:text-gray-300"
              >
                标签
              </th>
              <th
                class="w-[8%] min-w-[70px] cursor-pointer px-3 py-4 text-left text-xs font-bold uppercase tracking-wider text-gray-700 hover:bg-gray-100 dark:text-gray-300 dark:hover:bg-gray-600"
                @click="sortApiKeys('status')"
              >
                状态
                <i
                  v-if="apiKeysSortBy === 'status'"
                  :class="[
                    'fas',
                    apiKeysSortOrder === 'asc' ? 'fa-sort-up' : 'fa-sort-down',
                    'ml-1'
                  ]"
                />
                <i v-else class="fas fa-sort ml-1 text-gray-400" />
              </th>
              <th
                class="w-[17%] min-w-[140px] px-3 py-4 text-left text-xs font-bold uppercase tracking-wider text-gray-700 dark:text-gray-300"
              >
                使用统计
                <span
                  class="cursor-pointer rounded px-2 py-1 hover:bg-gray-100 dark:hover:bg-gray-600"
                  @click="sortApiKeys('cost')"
                >
                  (费用
                  <i
                    v-if="apiKeysSortBy === 'cost'"
                    :class="[
                      'fas',
                      apiKeysSortOrder === 'asc' ? 'fa-sort-up' : 'fa-sort-down',
                      'ml-1'
                    ]"
                  />
                  <i v-else class="fas fa-sort ml-1 text-gray-400" />)
                </span>
              </th>
              <th
                class="w-[10%] min-w-[90px] cursor-pointer px-3 py-4 text-left text-xs font-bold uppercase tracking-wider text-gray-700 hover:bg-gray-100 dark:text-gray-300 dark:hover:bg-gray-600"
                @click="sortApiKeys('createdAt')"
              >
                创建时间
                <i
                  v-if="apiKeysSortBy === 'createdAt'"
                  :class="[
                    'fas',
                    apiKeysSortOrder === 'asc' ? 'fa-sort-up' : 'fa-sort-down',
                    'ml-1'
                  ]"
                />
                <i v-else class="fas fa-sort ml-1 text-gray-400" />
              </th>
              <th
                class="w-[10%] min-w-[90px] cursor-pointer px-3 py-4 text-left text-xs font-bold uppercase tracking-wider text-gray-700 hover:bg-gray-100 dark:text-gray-300 dark:hover:bg-gray-600"
                @click="sortApiKeys('expiresAt')"
              >
                过期时间
                <i
                  v-if="apiKeysSortBy === 'expiresAt'"
                  :class="[
                    'fas',
                    apiKeysSortOrder === 'asc' ? 'fa-sort-up' : 'fa-sort-down',
                    'ml-1'
                  ]"
                />
                <i v-else class="fas fa-sort ml-1 text-gray-400" />
              </th>
              <th
                class="w-[20%] min-w-[180px] px-3 py-4 text-left text-xs font-bold uppercase tracking-wider text-gray-700 dark:text-gray-300"
              >
                操作
              </th>
            </tr>
          </thead>
          <tbody class="divide-y divide-gray-200/50 dark:divide-gray-600/50">
            <template v-for="key in paginatedApiKeys" :key="key.id">
              <!-- API Key 主行 -->
              <tr class="table-row">
                <td class="px-3 py-4">
                  <div class="flex items-center">
                    <input
                      v-model="selectedApiKeys"
                      class="mr-3 h-4 w-4 rounded border-gray-300 text-blue-600 focus:ring-blue-500"
                      type="checkbox"
                      :value="key.id"
                      @change="updateSelectAllState"
                    />
                  </div>
                </td>
                <td class="px-3 py-4">
                  <div class="flex items-center">
                    <div
                      class="mr-2 flex h-8 w-8 flex-shrink-0 items-center justify-center rounded-lg bg-gradient-to-br from-blue-500 to-blue-600"
                    >
                      <i class="fas fa-key text-xs text-white" />
                    </div>
                    <div class="min-w-0">
                      <div
                        class="truncate text-sm font-semibold text-gray-900 dark:text-gray-100"
                        :title="key.name"
                      >
                        {{ key.name }}
                      </div>
                      <div
                        class="truncate text-xs text-gray-500 dark:text-gray-400"
                        :title="key.id"
                      >
                        {{ key.id }}
                      </div>
                      <!-- 显示 Key 预览 -->
                      <div v-if="key.keyPreview" class="mt-0.5 truncate text-xs text-gray-600">
                        <button
                          class="inline-flex items-center transition-colors hover:text-gray-800"
                          type="button"
                          @click.stop="toggleKeyPreview(key.id)"
                        >
                          <i
                            :class="[
                              'fas mr-1 text-gray-400',
                              visibleKeyPreviews.has(key.id) ? 'fa-eye-slash' : 'fa-eye'
                            ]"
                          />
                          <span v-if="visibleKeyPreviews.has(key.id)" class="font-mono">
                            {{ key.keyPreview }}
                          </span>
                          <span v-else class="text-gray-500">点击查看标识</span>
                        </button>
                      </div>
                      <!-- 账户绑定信息 -->
                      <div class="mt-1.5 space-y-1">
                        <!-- Claude 绑定 -->
                        <div
                          v-if="key.claudeAccountId || key.claudeConsoleAccountId"
                          class="flex items-center gap-1 text-xs"
                        >
                          <span
                            class="inline-flex items-center rounded bg-indigo-100 px-1.5 py-0.5 text-indigo-700"
                          >
                            <i class="fas fa-brain mr-1 text-[10px]" />
                            Claude
                          </span>
                          <span class="truncate text-gray-600 dark:text-gray-400">
                            {{ getClaudeBindingInfo(key) }}
                          </span>
                        </div>
                        <!-- Gemini 绑定 -->
                        <div v-if="key.geminiAccountId" class="flex items-center gap-1 text-xs">
                          <span
                            class="inline-flex items-center rounded bg-yellow-100 px-1.5 py-0.5 text-yellow-700"
                          >
                            <i class="fas fa-robot mr-1 text-[10px]" />
                            Gemini
                          </span>
                          <span class="truncate text-gray-600 dark:text-gray-400">
                            {{ getGeminiBindingInfo(key) }}
                          </span>
                        </div>
                        <!-- OpenAI 绑定 -->
                        <div v-if="key.openaiAccountId" class="flex items-center gap-1 text-xs">
                          <span
                            class="inline-flex items-center rounded bg-gray-100 px-1.5 py-0.5 text-gray-700"
                          >
                            <i class="fa-openai mr-1 text-[10px]" />
                            OpenAI
                          </span>
                          <span class="truncate text-gray-600 dark:text-gray-400">
                            {{ getOpenAIBindingInfo(key) }}
                          </span>
                        </div>
                        <!-- Bedrock 绑定 -->
                        <div v-if="key.bedrockAccountId" class="flex items-center gap-1 text-xs">
                          <span
                            class="inline-flex items-center rounded bg-orange-100 px-1.5 py-0.5 text-orange-700"
                          >
                            <i class="fas fa-cloud mr-1 text-[10px]" />
                            Bedrock
                          </span>
                          <span class="truncate text-gray-600">
                            {{ getBedrockBindingInfo(key) }}
                          </span>
                        </div>
                        <!-- 无绑定时显示共享池 -->
                        <div
                          v-if="
                            !key.claudeAccountId &&
                            !key.claudeConsoleAccountId &&
                            !key.geminiAccountId &&
                            !key.openaiAccountId &&
                            !key.bedrockAccountId
                          "
                          class="text-xs text-gray-500"
                        >
                          <i class="fas fa-share-alt mr-1" />
                          使用共享池
                        </div>
                      </div>
=======
          <!-- 桌面端表格视图 -->
          <div v-else class="table-container hidden md:block">
            <table class="w-full table-fixed">
              <thead class="bg-gray-50/80 backdrop-blur-sm dark:bg-gray-700/80">
                <tr>
                  <th class="w-[50px] px-3 py-4 text-left">
                    <div class="flex items-center">
                      <input
                        v-model="selectAllChecked"
                        class="h-4 w-4 rounded border-gray-300 text-blue-600 focus:ring-blue-500"
                        :indeterminate="isIndeterminate"
                        type="checkbox"
                        @change="handleSelectAll"
                      />
>>>>>>> 9c3fec75
                    </div>
                  </th>
                  <th
                    class="w-[25%] min-w-[200px] cursor-pointer px-3 py-4 text-left text-xs font-bold uppercase tracking-wider text-gray-700 hover:bg-gray-100 dark:text-gray-300 dark:hover:bg-gray-600"
                    @click="sortApiKeys('name')"
                  >
                    名称
                    <i
                      v-if="apiKeysSortBy === 'name'"
                      :class="[
                        'fas',
                        apiKeysSortOrder === 'asc' ? 'fa-sort-up' : 'fa-sort-down',
                        'ml-1'
                      ]"
                    />
                    <i v-else class="fas fa-sort ml-1 text-gray-400" />
                  </th>
                  <th
                    class="w-[10%] min-w-[80px] px-3 py-4 text-left text-xs font-bold uppercase tracking-wider text-gray-700 dark:text-gray-300"
                  >
                    标签
                  </th>
                  <th
                    class="w-[8%] min-w-[70px] cursor-pointer px-3 py-4 text-left text-xs font-bold uppercase tracking-wider text-gray-700 hover:bg-gray-100 dark:text-gray-300 dark:hover:bg-gray-600"
                    @click="sortApiKeys('status')"
                  >
                    状态
                    <i
                      v-if="apiKeysSortBy === 'status'"
                      :class="[
                        'fas',
                        apiKeysSortOrder === 'asc' ? 'fa-sort-up' : 'fa-sort-down',
                        'ml-1'
                      ]"
                    />
                    <i v-else class="fas fa-sort ml-1 text-gray-400" />
                  </th>
                  <th
                    class="w-[17%] min-w-[140px] px-3 py-4 text-left text-xs font-bold uppercase tracking-wider text-gray-700 dark:text-gray-300"
                  >
                    使用统计
                    <span
                      class="cursor-pointer rounded px-2 py-1 hover:bg-gray-100 dark:hover:bg-gray-600"
                      @click="sortApiKeys('cost')"
                    >
                      (费用
                      <i
                        v-if="apiKeysSortBy === 'cost'"
                        :class="[
                          'fas',
                          apiKeysSortOrder === 'asc' ? 'fa-sort-up' : 'fa-sort-down',
                          'ml-1'
                        ]"
                      />
                      <i v-else class="fas fa-sort ml-1 text-gray-400" />)
                    </span>
                  </th>
                  <th
                    class="w-[10%] min-w-[90px] cursor-pointer px-3 py-4 text-left text-xs font-bold uppercase tracking-wider text-gray-700 hover:bg-gray-100 dark:text-gray-300 dark:hover:bg-gray-600"
                    @click="sortApiKeys('createdAt')"
                  >
                    创建时间
                    <i
                      v-if="apiKeysSortBy === 'createdAt'"
                      :class="[
                        'fas',
                        apiKeysSortOrder === 'asc' ? 'fa-sort-up' : 'fa-sort-down',
                        'ml-1'
                      ]"
                    />
                    <i v-else class="fas fa-sort ml-1 text-gray-400" />
                  </th>
                  <th
                    class="w-[10%] min-w-[90px] cursor-pointer px-3 py-4 text-left text-xs font-bold uppercase tracking-wider text-gray-700 hover:bg-gray-100 dark:text-gray-300 dark:hover:bg-gray-600"
                    @click="sortApiKeys('expiresAt')"
                  >
                    过期时间
                    <i
                      v-if="apiKeysSortBy === 'expiresAt'"
                      :class="[
                        'fas',
                        apiKeysSortOrder === 'asc' ? 'fa-sort-up' : 'fa-sort-down',
                        'ml-1'
                      ]"
                    />
                    <i v-else class="fas fa-sort ml-1 text-gray-400" />
                  </th>
                  <th
                    class="w-[20%] min-w-[180px] px-3 py-4 text-left text-xs font-bold uppercase tracking-wider text-gray-700 dark:text-gray-300"
                  >
                    操作
                  </th>
                </tr>
              </thead>
              <tbody class="divide-y divide-gray-200/50 dark:divide-gray-600/50">
                <template v-for="key in paginatedApiKeys" :key="key.id">
                  <!-- API Key 主行 -->
                  <tr class="table-row">
                    <td class="px-3 py-4">
                      <div class="flex items-center">
                        <input
                          v-model="selectedApiKeys"
                          class="mr-3 h-4 w-4 rounded border-gray-300 text-blue-600 focus:ring-blue-500"
                          type="checkbox"
                          :value="key.id"
                          @change="updateSelectAllState"
                        />
                      </div>
                    </td>
                    <td class="px-3 py-4">
                      <div class="flex items-center">
                        <div
                          class="mr-2 flex h-8 w-8 flex-shrink-0 items-center justify-center rounded-lg bg-gradient-to-br from-blue-500 to-blue-600"
                        >
                          <i class="fas fa-key text-xs text-white" />
                        </div>
                        <div class="min-w-0">
                          <div
                            class="truncate text-sm font-semibold text-gray-900 dark:text-gray-100"
                            :title="key.name"
                          >
                            {{ key.name }}
                          </div>
                          <div
                            class="truncate text-xs text-gray-500 dark:text-gray-400"
                            :title="key.id"
                          >
                            {{ key.id }}
                          </div>
                          <!-- 账户绑定信息 -->
                          <div class="mt-1.5 space-y-1">
                            <!-- Claude 绑定 -->
                            <div
                              v-if="key.claudeAccountId || key.claudeConsoleAccountId"
                              class="flex items-center gap-1 text-xs"
                            >
                              <span
                                class="inline-flex items-center rounded bg-indigo-100 px-1.5 py-0.5 text-indigo-700 dark:bg-indigo-900/30 dark:text-indigo-300"
                              >
                                <i class="fas fa-brain mr-1 text-[10px]" />
                                Claude
                              </span>
                              <span class="truncate text-gray-600 dark:text-gray-400">
                                {{ getClaudeBindingInfo(key) }}
                              </span>
                            </div>
                            <!-- Gemini 绑定 -->
                            <div v-if="key.geminiAccountId" class="flex items-center gap-1 text-xs">
                              <span
                                class="inline-flex items-center rounded bg-yellow-100 px-1.5 py-0.5 text-yellow-700 dark:bg-yellow-900/30 dark:text-yellow-300"
                              >
                                <i class="fas fa-robot mr-1 text-[10px]" />
                                Gemini
                              </span>
                              <span class="truncate text-gray-600 dark:text-gray-400">
                                {{ getGeminiBindingInfo(key) }}
                              </span>
                            </div>
                            <!-- OpenAI 绑定 -->
                            <div v-if="key.openaiAccountId" class="flex items-center gap-1 text-xs">
                              <span
                                class="inline-flex items-center rounded bg-gray-100 px-1.5 py-0.5 text-gray-700 dark:bg-gray-700 dark:text-gray-300"
                              >
                                <i class="fa-openai mr-1 text-[10px]" />
                                OpenAI
                              </span>
                              <span class="truncate text-gray-600 dark:text-gray-400">
                                {{ getOpenAIBindingInfo(key) }}
                              </span>
                            </div>
                            <!-- Bedrock 绑定 -->
                            <div
                              v-if="key.bedrockAccountId"
                              class="flex items-center gap-1 text-xs"
                            >
                              <span
                                class="inline-flex items-center rounded bg-orange-100 px-1.5 py-0.5 text-orange-700 dark:bg-orange-900/30 dark:text-orange-300"
                              >
                                <i class="fas fa-cloud mr-1 text-[10px]" />
                                Bedrock
                              </span>
                              <span class="truncate text-gray-600 dark:text-gray-400">
                                {{ getBedrockBindingInfo(key) }}
                              </span>
                            </div>
                            <!-- 无绑定时显示共享池 -->
                            <div
                              v-if="
                                !key.claudeAccountId &&
                                !key.claudeConsoleAccountId &&
                                !key.geminiAccountId &&
                                !key.openaiAccountId &&
                                !key.bedrockAccountId
                              "
                              class="text-xs text-gray-500 dark:text-gray-400"
                            >
                              <i class="fas fa-share-alt mr-1" />
                              使用共享池
                            </div>
                          </div>
                        </div>
                      </div>
                    </td>
                    <td class="px-3 py-4">
                      <div class="flex flex-wrap gap-1">
                        <span
                          v-for="tag in key.tags || []"
                          :key="tag"
                          class="inline-flex items-center rounded-full bg-blue-100 px-2 py-0.5 text-xs text-blue-800 dark:bg-blue-900/30 dark:text-blue-300"
                        >
                          {{ tag }}
                        </span>
                        <span
                          v-if="!key.tags || key.tags.length === 0"
                          class="text-xs text-gray-400"
                          >无标签</span
                        >
                      </div>
                    </td>
                    <td class="whitespace-nowrap px-3 py-4">
                      <span
                        :class="[
                          'inline-flex items-center rounded-full px-3 py-1 text-xs font-semibold',
                          key.isActive
                            ? 'bg-green-100 text-green-800 dark:bg-green-900/30 dark:text-green-300'
                            : 'bg-red-100 text-red-800 dark:bg-red-900/30 dark:text-red-300'
                        ]"
                      >
                        <div
                          :class="[
                            'mr-2 h-2 w-2 rounded-full',
                            key.isActive ? 'bg-green-500' : 'bg-red-500'
                          ]"
                        />
                        {{ key.isActive ? '活跃' : '禁用' }}
                      </span>
                    </td>
                    <td class="px-3 py-4">
                      <div class="space-y-2">
                        <!-- 今日使用统计 -->
                        <div class="mb-2">
                          <div class="mb-1 flex items-center justify-between text-sm">
                            <span class="text-gray-600 dark:text-gray-400">今日请求</span>
                            <span class="font-semibold text-gray-900 dark:text-gray-100"
                              >{{ formatNumber(key.usage?.daily?.requests || 0) }}次</span
                            >
                          </div>
                          <div class="flex items-center justify-between text-sm">
                            <span class="text-gray-600 dark:text-gray-400">今日费用</span>
                            <span class="font-semibold text-green-600"
                              >${{ (key.dailyCost || 0).toFixed(4) }}</span
                            >
                          </div>
                          <div class="flex items-center justify-between text-sm">
                            <span class="text-gray-600 dark:text-gray-400">最后使用</span>
                            <span class="font-medium text-gray-700 dark:text-gray-300">{{
                              formatLastUsed(key.lastUsedAt)
                            }}</span>
                          </div>
                        </div>

                        <!-- 每日费用限制进度条 -->
                        <div v-if="key.dailyCostLimit > 0" class="space-y-1">
                          <div class="flex items-center justify-between text-xs">
                            <span class="text-gray-500 dark:text-gray-400">每日费用</span>
                            <span class="text-gray-700 dark:text-gray-300">
                              ${{ (key.dailyCost || 0).toFixed(2) }} / ${{
                                key.dailyCostLimit.toFixed(2)
                              }}
                            </span>
                          </div>
                          <div class="h-1.5 w-full rounded-full bg-gray-200 dark:bg-gray-700">
                            <div
                              class="h-1.5 rounded-full transition-all duration-300"
                              :class="getDailyCostProgressColor(key)"
                              :style="{ width: getDailyCostProgress(key) + '%' }"
                            />
                          </div>
                        </div>

                        <!-- Opus 周费用限制进度条 -->
                        <div v-if="key.weeklyOpusCostLimit > 0" class="space-y-1">
                          <div class="flex items-center justify-between text-xs">
                            <span class="text-gray-500 dark:text-gray-400">Opus周费用</span>
                            <span class="text-gray-700 dark:text-gray-300">
                              ${{ (key.weeklyOpusCost || 0).toFixed(2) }} / ${{
                                key.weeklyOpusCostLimit.toFixed(2)
                              }}
                            </span>
                          </div>
                          <div class="h-1.5 w-full rounded-full bg-gray-200">
                            <div
                              class="h-1.5 rounded-full transition-all duration-300"
                              :class="getWeeklyOpusCostProgressColor(key)"
                              :style="{ width: getWeeklyOpusCostProgress(key) + '%' }"
                            />
                          </div>
                        </div>

                        <!-- 时间窗口限制进度条 -->
                        <WindowCountdown
                          v-if="key.rateLimitWindow > 0"
                          :cost-limit="key.rateLimitCost"
                          :current-cost="key.currentWindowCost"
                          :current-requests="key.currentWindowRequests"
                          :current-tokens="key.currentWindowTokens"
                          :rate-limit-window="key.rateLimitWindow"
                          :request-limit="key.rateLimitRequests"
                          :show-progress="true"
                          :show-tooltip="false"
                          :token-limit="key.tokenLimit"
                          :window-end-time="key.windowEndTime"
                          :window-remaining-seconds="key.windowRemainingSeconds"
                          :window-start-time="key.windowStartTime"
                        />

                        <!-- 查看详情按钮 -->
                        <div class="pt-1">
                          <button
                            class="flex w-full items-center justify-center gap-1 rounded py-1 text-xs font-medium text-blue-600 transition-colors hover:bg-blue-50 hover:text-blue-800 dark:hover:bg-blue-900/20 dark:hover:text-blue-400"
                            @click="showUsageDetails(key)"
                          >
                            <i class="fas fa-chart-line" />
                            查看详细统计
                          </button>
                        </div>
                      </div>
                    </td>
                    <td
                      class="whitespace-nowrap px-3 py-4 text-sm text-gray-500 dark:text-gray-400"
                    >
                      {{ new Date(key.createdAt).toLocaleDateString() }}
                    </td>
                    <td class="whitespace-nowrap px-3 py-4 text-sm">
                      <div class="inline-flex items-center gap-1.5">
                        <span v-if="key.expiresAt">
                          <span
                            v-if="isApiKeyExpired(key.expiresAt)"
                            class="inline-flex items-center text-red-600"
                          >
                            <i class="fas fa-exclamation-circle mr-1" />
                            已过期
                          </span>
                          <span
                            v-else-if="isApiKeyExpiringSoon(key.expiresAt)"
                            class="inline-flex items-center text-orange-600"
                          >
                            <i class="fas fa-clock mr-1" />
                            {{ formatExpireDate(key.expiresAt) }}
                          </span>
                          <span v-else class="text-gray-600 dark:text-gray-400">
                            {{ formatExpireDate(key.expiresAt) }}
                          </span>
                        </span>
                        <span
                          v-else
                          class="inline-flex items-center text-gray-400 dark:text-gray-500"
                        >
                          <i class="fas fa-infinity mr-1" />
                          永不过期
                        </span>
                        <button
                          class="inline-flex h-6 w-6 items-center justify-center rounded-md text-gray-300 transition-all duration-200 hover:bg-blue-50 hover:text-blue-500 dark:hover:bg-blue-900/20"
                          title="编辑过期时间"
                          @click.stop="startEditExpiry(key)"
                        >
                          <svg
                            class="h-3 w-3"
                            fill="none"
                            stroke="currentColor"
                            viewBox="0 0 24 24"
                          >
                            <path
                              d="M15.232 5.232l3.536 3.536m-2.036-5.036a2.5 2.5 0 113.536 3.536L6.5 21.036H3v-3.572L16.732 3.732z"
                              stroke-linecap="round"
                              stroke-linejoin="round"
                              stroke-width="2"
                            ></path>
                          </svg>
                        </button>
                      </div>
                    </td>
                    <td class="whitespace-nowrap px-3 py-4 text-sm">
                      <div class="flex gap-1">
                        <button
                          v-if="key && key.id"
                          class="rounded px-2 py-1 text-xs font-medium text-indigo-600 transition-colors hover:bg-indigo-50 hover:text-indigo-900 dark:hover:bg-indigo-900/20"
                          title="模型使用分布"
                          @click="toggleApiKeyModelStats(key.id)"
                        >
                          <i
                            :class="[
                              'fas',
                              expandedApiKeys[key.id] ? 'fa-chevron-up' : 'fa-chevron-down'
                            ]"
                          />
                          <span class="ml-1 hidden xl:inline">模型</span>
                        </button>
                        <button
                          class="rounded px-2 py-1 text-xs font-medium text-purple-600 transition-colors hover:bg-purple-50 hover:text-purple-900 dark:hover:bg-purple-900/20"
                          title="复制统计页面链接"
                          @click="copyApiStatsLink(key)"
                        >
                          <i class="fas fa-chart-bar" />
                          <span class="ml-1 hidden xl:inline">统计</span>
                        </button>
                        <button
                          class="rounded px-2 py-1 text-xs font-medium text-blue-600 transition-colors hover:bg-blue-50 hover:text-blue-900 dark:hover:bg-blue-900/20"
                          title="编辑"
                          @click="openEditApiKeyModal(key)"
                        >
                          <i class="fas fa-edit" />
                          <span class="ml-1 hidden xl:inline">编辑</span>
                        </button>
                        <button
                          v-if="
                            key.expiresAt &&
                            (isApiKeyExpired(key.expiresAt) || isApiKeyExpiringSoon(key.expiresAt))
                          "
                          class="rounded px-2 py-1 text-xs font-medium text-green-600 transition-colors hover:bg-green-50 hover:text-green-900 dark:hover:bg-green-900/20"
                          title="续期"
                          @click="openRenewApiKeyModal(key)"
                        >
                          <i class="fas fa-clock" />
                          <span class="ml-1 hidden xl:inline">续期</span>
                        </button>
                        <button
                          :class="[
                            key.isActive
                              ? 'text-orange-600 hover:bg-orange-50 hover:text-orange-900 dark:hover:bg-orange-900/20'
                              : 'text-green-600 hover:bg-green-50 hover:text-green-900 dark:hover:bg-green-900/20',
                            'rounded px-2 py-1 text-xs font-medium transition-colors'
                          ]"
                          :title="key.isActive ? '禁用' : '激活'"
                          @click="toggleApiKeyStatus(key)"
                        >
                          <i :class="['fas', key.isActive ? 'fa-ban' : 'fa-check-circle']" />
                          <span class="ml-1 hidden xl:inline">{{
                            key.isActive ? '禁用' : '激活'
                          }}</span>
                        </button>
                        <button
                          class="rounded px-2 py-1 text-xs font-medium text-red-600 transition-colors hover:bg-red-50 hover:text-red-900 dark:hover:bg-red-900/20"
                          title="删除"
                          @click="deleteApiKey(key.id)"
                        >
                          <i class="fas fa-trash" />
                          <span class="ml-1 hidden xl:inline">删除</span>
                        </button>
                      </div>
                    </td>
                  </tr>

                  <!-- 模型统计展开区域 -->
                  <tr v-if="key && key.id && expandedApiKeys[key.id]">
                    <td class="bg-gray-50 px-3 py-4 dark:bg-gray-700" colspan="8">
                      <div v-if="!apiKeyModelStats[key.id]" class="py-4 text-center">
                        <div class="loading-spinner mx-auto" />
                        <p class="mt-2 text-sm text-gray-500 dark:text-gray-400">加载模型统计...</p>
                      </div>
                      <div class="space-y-4">
                        <!-- 通用的标题和时间筛选器，无论是否有数据都显示 -->
                        <div class="mb-4 flex items-center justify-between">
                          <h5
                            class="flex items-center text-sm font-semibold text-gray-700 dark:text-gray-300"
                          >
                            <i class="fas fa-chart-pie mr-2 text-indigo-500" />
                            模型使用分布
                          </h5>
                          <div class="flex items-center gap-2">
                            <span
                              v-if="apiKeyModelStats[key.id] && apiKeyModelStats[key.id].length > 0"
                              class="rounded-full bg-gray-100 px-2 py-1 text-xs text-gray-500 dark:bg-gray-700 dark:text-gray-400"
                            >
                              {{ apiKeyModelStats[key.id].length }} 个模型
                            </span>

                            <!-- API Keys日期筛选器 -->
                            <div class="flex items-center gap-1">
                              <!-- 快捷日期选择 -->
                              <div class="flex gap-1 rounded bg-gray-100 p-1 dark:bg-gray-700">
                                <button
                                  v-for="option in getApiKeyDateFilter(key.id).presetOptions"
                                  :key="option.value"
                                  :class="[
                                    'rounded px-2 py-1 text-xs font-medium transition-colors',
                                    getApiKeyDateFilter(key.id).preset === option.value &&
                                    getApiKeyDateFilter(key.id).type === 'preset'
                                      ? 'bg-white text-blue-600 shadow-sm dark:bg-gray-800'
                                      : 'text-gray-600 hover:text-gray-900 dark:text-gray-400 dark:hover:text-gray-200'
                                  ]"
                                  @click="setApiKeyDateFilterPreset(option.value, key.id)"
                                >
                                  {{ option.label }}
                                </button>
                              </div>

                              <!-- Element Plus 日期范围选择器 -->
                              <el-date-picker
                                class="api-key-date-picker"
                                :clearable="true"
                                :default-time="defaultTime"
                                :disabled-date="disabledDate"
                                end-placeholder="结束日期"
                                format="YYYY-MM-DD HH:mm:ss"
                                :model-value="getApiKeyDateFilter(key.id).customRange"
                                range-separator="至"
                                size="small"
                                start-placeholder="开始日期"
                                style="width: 280px"
                                type="datetimerange"
                                :unlink-panels="false"
                                value-format="YYYY-MM-DD HH:mm:ss"
                                @update:model-value="
                                  (value) => onApiKeyCustomDateRangeChange(key.id, value)
                                "
                              />
                            </div>
                          </div>
                        </div>

                        <!-- 数据展示区域 -->
                        <div
                          v-if="apiKeyModelStats[key.id] && apiKeyModelStats[key.id].length === 0"
                          class="py-8 text-center"
                        >
                          <div class="mb-3 flex items-center justify-center gap-2">
                            <i class="fas fa-chart-line text-lg text-gray-400" />
                            <p class="text-sm text-gray-500 dark:text-gray-400">暂无模型使用数据</p>
                            <button
                              class="ml-2 flex items-center gap-1 text-sm text-blue-500 transition-colors hover:text-blue-700"
                              title="重置筛选条件并刷新"
                              @click="resetApiKeyDateFilter(key.id)"
                            >
                              <i class="fas fa-sync-alt text-xs" />
                              <span class="text-xs">刷新</span>
                            </button>
                          </div>
                          <p class="text-xs text-gray-400">
                            尝试调整时间范围或点击刷新重新加载数据
                          </p>
                        </div>
                        <div
                          v-else-if="
                            apiKeyModelStats[key.id] && apiKeyModelStats[key.id].length > 0
                          "
                          class="grid grid-cols-1 gap-4 md:grid-cols-2 lg:grid-cols-3"
                        >
                          <div
                            v-for="stat in apiKeyModelStats[key.id]"
                            :key="stat.model"
                            class="rounded-xl border border-gray-200 bg-gradient-to-br from-white to-gray-50 p-4 transition-all duration-200 hover:border-indigo-300 hover:shadow-lg dark:border-gray-600 dark:from-gray-800 dark:to-gray-700 dark:hover:border-indigo-500"
                          >
                            <div class="mb-3 flex items-start justify-between">
                              <div class="flex-1">
                                <span
                                  class="mb-1 block text-sm font-semibold text-gray-800 dark:text-gray-200"
                                  >{{ stat.model }}</span
                                >
                                <span
                                  class="rounded-full bg-blue-50 px-2 py-1 text-xs text-gray-500 dark:bg-blue-900/30 dark:text-gray-400"
                                  >{{ stat.requests }} 次请求</span
                                >
                              </div>
                            </div>

                            <div class="mb-3 space-y-2">
                              <div class="flex items-center justify-between text-sm">
                                <span class="flex items-center text-gray-600 dark:text-gray-400">
                                  <i class="fas fa-coins mr-1 text-xs text-yellow-500" />
                                  总Token:
                                </span>
                                <span class="font-semibold text-gray-900 dark:text-gray-100">{{
                                  formatTokenCount(stat.allTokens)
                                }}</span>
                              </div>
                              <div class="flex items-center justify-between text-sm">
                                <span class="flex items-center text-gray-600 dark:text-gray-400">
                                  <i class="fas fa-dollar-sign mr-1 text-xs text-green-500" />
                                  费用:
                                </span>
                                <span class="font-semibold text-green-600">{{
                                  calculateModelCost(stat)
                                }}</span>
                              </div>
                              <div class="mt-2 border-t border-gray-100 pt-2 dark:border-gray-600">
                                <div
                                  class="flex items-center justify-between text-xs text-gray-500 dark:text-gray-400"
                                >
                                  <span class="flex items-center">
                                    <i class="fas fa-arrow-down mr-1 text-green-500" />
                                    输入:
                                  </span>
                                  <span class="font-medium">{{
                                    formatTokenCount(stat.inputTokens)
                                  }}</span>
                                </div>
                                <div
                                  class="flex items-center justify-between text-xs text-gray-500 dark:text-gray-400"
                                >
                                  <span class="flex items-center">
                                    <i class="fas fa-arrow-up mr-1 text-blue-500" />
                                    输出:
                                  </span>
                                  <span class="font-medium">{{
                                    formatTokenCount(stat.outputTokens)
                                  }}</span>
                                </div>
                                <div
                                  v-if="stat.cacheCreateTokens > 0"
                                  class="flex items-center justify-between text-xs text-purple-600"
                                >
                                  <span class="flex items-center">
                                    <i class="fas fa-save mr-1" />
                                    缓存创建:
                                  </span>
                                  <span class="font-medium">{{
                                    formatTokenCount(stat.cacheCreateTokens)
                                  }}</span>
                                </div>
                                <div
                                  v-if="stat.cacheReadTokens > 0"
                                  class="flex items-center justify-between text-xs text-purple-600"
                                >
                                  <span class="flex items-center">
                                    <i class="fas fa-download mr-1" />
                                    缓存读取:
                                  </span>
                                  <span class="font-medium">{{
                                    formatTokenCount(stat.cacheReadTokens)
                                  }}</span>
                                </div>
                              </div>
                            </div>

                            <!-- 进度条 -->
                            <div class="mt-3 h-2 w-full rounded-full bg-gray-200 dark:bg-gray-700">
                              <div
                                class="h-2 rounded-full bg-gradient-to-r from-indigo-500 to-purple-600 transition-all duration-500"
                                :style="{
                                  width:
                                    calculateApiKeyModelPercentage(
                                      stat.allTokens,
                                      apiKeyModelStats[key.id]
                                    ) + '%'
                                }"
                              />
                            </div>
                            <div class="mt-1 text-right">
                              <span class="text-xs font-medium text-indigo-600">
                                {{
                                  calculateApiKeyModelPercentage(
                                    stat.allTokens,
                                    apiKeyModelStats[key.id]
                                  )
                                }}%
                              </span>
                            </div>
                          </div>
                        </div>

                        <!-- 总计统计，仅在有数据时显示 -->
                        <div
                          v-if="apiKeyModelStats[key.id] && apiKeyModelStats[key.id].length > 0"
                          class="mt-4 rounded-lg border border-indigo-100 bg-gradient-to-r from-indigo-50 to-purple-50 p-3 dark:border-indigo-700 dark:from-indigo-900/20 dark:to-purple-900/20"
                        >
                          <div class="flex items-center justify-between text-sm">
                            <span
                              class="flex items-center font-semibold text-gray-700 dark:text-gray-300"
                            >
                              <i class="fas fa-calculator mr-2 text-indigo-500" />
                              总计统计
                            </span>
                            <div class="flex gap-4 text-xs">
                              <span class="text-gray-600 dark:text-gray-400">
                                总请求:
                                <span class="font-semibold text-gray-800 dark:text-gray-200">{{
                                  apiKeyModelStats[key.id].reduce(
                                    (sum, stat) => sum + stat.requests,
                                    0
                                  )
                                }}</span>
                              </span>
                              <span class="text-gray-600 dark:text-gray-400">
                                总Token:
                                <span class="font-semibold text-gray-800 dark:text-gray-200">{{
                                  formatTokenCount(
                                    apiKeyModelStats[key.id].reduce(
                                      (sum, stat) => sum + stat.allTokens,
                                      0
                                    )
                                  )
                                }}</span>
                              </span>
                            </div>
                          </div>
                        </div>
                      </div>
<<<<<<< HEAD
                    </div>
                  </div>
                </td>
              </tr>
            </template>
          </tbody>
        </table>
      </div>

      <!-- 移动端卡片视图 -->
      <div v-if="!apiKeysLoading && sortedApiKeys.length > 0" class="space-y-3 md:hidden">
        <div
          v-for="key in paginatedApiKeys"
          :key="key.id"
          class="card p-4 transition-shadow hover:shadow-lg"
        >
          <!-- 卡片头部 -->
          <div class="mb-3 flex items-start justify-between">
            <div class="flex items-center gap-3">
              <input
                v-model="selectedApiKeys"
                class="mt-1 h-4 w-4 rounded border-gray-300 text-blue-600 focus:ring-blue-500"
                type="checkbox"
                :value="key.id"
                @change="updateSelectAllState"
              />
              <div
                class="flex h-10 w-10 flex-shrink-0 items-center justify-center rounded-lg bg-gradient-to-br from-blue-500 to-blue-600"
              >
                <i class="fas fa-key text-sm text-white" />
              </div>
              <div>
                <h4 class="text-sm font-semibold text-gray-900 dark:text-gray-100">
                  {{ key.name }}
                </h4>
                <p class="mt-0.5 text-xs text-gray-500 dark:text-gray-400">
                  {{ key.id }}
                </p>
                <!-- 显示 Key 预览 -->
                <div v-if="key.keyPreview" class="mt-0.5 text-xs text-gray-600">
                  <button
                    class="inline-flex items-center transition-colors hover:text-gray-800"
                    type="button"
                    @click.stop="toggleKeyPreview(key.id)"
                  >
                    <i
                      :class="[
                        'fas mr-1 text-gray-400',
                        visibleKeyPreviews.has(key.id) ? 'fa-eye-slash' : 'fa-eye'
                      ]"
                    />
                    <span v-if="visibleKeyPreviews.has(key.id)" class="font-mono">
                      {{ key.keyPreview }}
                    </span>
                    <span v-else class="text-gray-500">点击查看标识</span>
                  </button>
                </div>
              </div>
            </div>
            <span
              :class="[
                'inline-flex items-center rounded-full px-2 py-1 text-xs font-semibold',
                key.isActive ? 'bg-green-100 text-green-800' : 'bg-red-100 text-red-800'
              ]"
            >
              <div
                :class="[
                  'mr-1.5 h-1.5 w-1.5 rounded-full',
                  key.isActive ? 'bg-green-500' : 'bg-red-500'
                ]"
              />
              {{ key.isActive ? '活跃' : '已停用' }}
            </span>
=======
                    </td>
                  </tr>
                </template>
              </tbody>
            </table>
>>>>>>> 9c3fec75
          </div>

          <!-- 移动端卡片视图 -->
          <div v-if="!apiKeysLoading && sortedApiKeys.length > 0" class="space-y-3 md:hidden">
            <div
              v-for="key in paginatedApiKeys"
              :key="key.id"
              class="card p-4 transition-shadow hover:shadow-lg"
            >
              <!-- 卡片头部 -->
              <div class="mb-3 flex items-start justify-between">
                <div class="flex items-center gap-3">
                  <input
                    v-model="selectedApiKeys"
                    class="mt-1 h-4 w-4 rounded border-gray-300 text-blue-600 focus:ring-blue-500"
                    type="checkbox"
                    :value="key.id"
                    @change="updateSelectAllState"
                  />
                  <div
                    class="flex h-10 w-10 flex-shrink-0 items-center justify-center rounded-lg bg-gradient-to-br from-blue-500 to-blue-600"
                  >
                    <i class="fas fa-key text-sm text-white" />
                  </div>
                  <div>
                    <h4 class="text-sm font-semibold text-gray-900 dark:text-gray-100">
                      {{ key.name }}
                    </h4>
                    <p class="mt-0.5 text-xs text-gray-500 dark:text-gray-400">
                      {{ key.id }}
                    </p>
                  </div>
                </div>
                <span
                  :class="[
                    'inline-flex items-center rounded-full px-2 py-1 text-xs font-semibold',
                    key.isActive
                      ? 'bg-green-100 text-green-800 dark:bg-green-900/30 dark:text-green-300'
                      : 'bg-red-100 text-red-800 dark:bg-red-900/30 dark:text-red-300'
                  ]"
                >
                  <div
                    :class="[
                      'mr-1.5 h-1.5 w-1.5 rounded-full',
                      key.isActive ? 'bg-green-500' : 'bg-red-500'
                    ]"
                  />
                  {{ key.isActive ? '活跃' : '已停用' }}
                </span>
              </div>

              <!-- 账户绑定信息 -->
              <div class="mb-3 space-y-1.5">
                <!-- Claude 绑定 -->
                <div
                  v-if="key.claudeAccountId || key.claudeConsoleAccountId"
                  class="flex flex-wrap items-center gap-1 text-xs"
                >
                  <span
                    class="inline-flex items-center rounded bg-indigo-100 px-2 py-0.5 text-indigo-700 dark:bg-indigo-900/30 dark:text-indigo-300"
                  >
                    <i class="fas fa-brain mr-1" />
                    Claude
                  </span>
                  <span class="text-gray-600 dark:text-gray-400">
                    {{ getClaudeBindingInfo(key) }}
                  </span>
                </div>
                <!-- Gemini 绑定 -->
                <div v-if="key.geminiAccountId" class="flex flex-wrap items-center gap-1 text-xs">
                  <span
                    class="inline-flex items-center rounded bg-yellow-100 px-2 py-0.5 text-yellow-700 dark:bg-yellow-900/30 dark:text-yellow-300"
                  >
                    <i class="fas fa-robot mr-1" />
                    Gemini
                  </span>
                  <span class="text-gray-600 dark:text-gray-400">
                    {{ getGeminiBindingInfo(key) }}
                  </span>
                </div>
                <!-- OpenAI 绑定 -->
                <div v-if="key.openaiAccountId" class="flex flex-wrap items-center gap-1 text-xs">
                  <span
                    class="inline-flex items-center rounded bg-gray-100 px-2 py-0.5 text-gray-700 dark:bg-gray-700 dark:text-gray-300"
                  >
                    <i class="fa-openai mr-1" />
                    OpenAI
                  </span>
                  <span class="text-gray-600 dark:text-gray-400">
                    {{ getOpenAIBindingInfo(key) }}
                  </span>
                </div>
                <!-- Bedrock 绑定 -->
                <div v-if="key.bedrockAccountId" class="flex flex-wrap items-center gap-1 text-xs">
                  <span
                    class="inline-flex items-center rounded bg-orange-100 px-2 py-0.5 text-orange-700 dark:bg-orange-900/30 dark:text-orange-300"
                  >
                    <i class="fas fa-cloud mr-1" />
                    Bedrock
                  </span>
                  <span class="text-gray-600 dark:text-gray-400">
                    {{ getBedrockBindingInfo(key) }}
                  </span>
                </div>
                <!-- 无绑定时显示共享池 -->
                <div
                  v-if="
                    !key.claudeAccountId &&
                    !key.claudeConsoleAccountId &&
                    !key.geminiAccountId &&
                    !key.openaiAccountId &&
                    !key.bedrockAccountId
                  "
                  class="text-xs text-gray-500 dark:text-gray-400"
                >
                  <i class="fas fa-share-alt mr-1" />
                  使用共享池
                </div>
              </div>

              <!-- 统计信息 -->
              <div class="mb-3 space-y-2">
                <!-- 今日使用 -->
                <div class="rounded-lg bg-gray-50 p-3 dark:bg-gray-700">
                  <div class="mb-2 flex items-center justify-between">
                    <span class="text-xs text-gray-600 dark:text-gray-400">今日使用</span>
                    <button
                      class="text-xs text-blue-600 hover:text-blue-800"
                      @click="showUsageDetails(key)"
                    >
                      <i class="fas fa-chart-line mr-1" />详情
                    </button>
                  </div>
                  <div class="grid grid-cols-2 gap-3">
                    <div>
                      <p class="text-sm font-semibold text-gray-900 dark:text-gray-100">
                        {{ formatNumber(key.usage?.daily?.requests || 0) }} 次
                      </p>
                      <p class="text-xs text-gray-500 dark:text-gray-400">请求</p>
                    </div>
                    <div>
                      <p class="text-sm font-semibold text-green-600">
                        ${{ (key.dailyCost || 0).toFixed(4) }}
                      </p>
                      <p class="text-xs text-gray-500 dark:text-gray-400">费用</p>
                    </div>
                  </div>
                  <div class="mt-2 flex items-center justify-between">
                    <span class="text-xs text-gray-600 dark:text-gray-400">最后使用</span>
                    <span class="text-xs font-medium text-gray-700 dark:text-gray-300">{{
                      formatLastUsed(key.lastUsedAt)
                    }}</span>
                  </div>
                </div>

                <!-- 限制进度 -->
                <div v-if="key.dailyCostLimit > 0" class="space-y-1">
                  <div class="flex items-center justify-between text-xs">
                    <span class="text-gray-500 dark:text-gray-400">每日费用限额</span>
                    <span class="text-gray-700 dark:text-gray-300">
                      ${{ (key.dailyCost || 0).toFixed(2) }} / ${{ key.dailyCostLimit.toFixed(2) }}
                    </span>
                  </div>
                  <div class="h-2 w-full rounded-full bg-gray-200 dark:bg-gray-700">
                    <div
                      class="h-2 rounded-full transition-all duration-300"
                      :class="getDailyCostProgressColor(key)"
                      :style="{ width: getDailyCostProgress(key) + '%' }"
                    />
                  </div>
                </div>

                <!-- 移动端时间窗口限制 -->
                <WindowCountdown
                  v-if="
                    key.rateLimitWindow > 0 &&
                    (key.rateLimitRequests > 0 || key.tokenLimit > 0 || key.rateLimitCost > 0)
                  "
                  :cost-limit="key.rateLimitCost"
                  :current-cost="key.currentWindowCost"
                  :current-requests="key.currentWindowRequests"
                  :current-tokens="key.currentWindowTokens"
                  :rate-limit-window="key.rateLimitWindow"
                  :request-limit="key.rateLimitRequests"
                  :show-progress="true"
                  :show-tooltip="false"
                  :token-limit="key.tokenLimit"
                  :window-end-time="key.windowEndTime"
                  :window-remaining-seconds="key.windowRemainingSeconds"
                  :window-start-time="key.windowStartTime"
                />
              </div>

              <!-- 时间信息 -->
              <div class="mb-3 text-xs text-gray-500 dark:text-gray-400">
                <div class="mb-1 flex justify-between">
                  <span>创建时间</span>
                  <span>{{ formatDate(key.createdAt) }}</span>
                </div>
                <div class="flex items-center justify-between">
                  <span>过期时间</span>
                  <div class="flex items-center gap-1">
                    <span
                      :class="
                        isApiKeyExpiringSoon(key.expiresAt) ? 'font-semibold text-orange-600' : ''
                      "
                    >
                      {{ key.expiresAt ? formatDate(key.expiresAt) : '永不过期' }}
                    </span>
                    <button
                      class="inline-flex h-5 w-5 items-center justify-center rounded text-gray-300 transition-all duration-200 hover:bg-blue-50 hover:text-blue-500 dark:hover:bg-blue-900/20"
                      title="编辑过期时间"
                      @click.stop="startEditExpiry(key)"
                    >
                      <svg class="h-3 w-3" fill="none" stroke="currentColor" viewBox="0 0 24 24">
                        <path
                          d="M15.232 5.232l3.536 3.536m-2.036-5.036a2.5 2.5 0 113.536 3.536L6.5 21.036H3v-3.572L16.732 3.732z"
                          stroke-linecap="round"
                          stroke-linejoin="round"
                          stroke-width="2"
                        ></path>
                      </svg>
                    </button>
                  </div>
                </div>
              </div>

              <!-- 标签 -->
              <div v-if="key.tags && key.tags.length > 0" class="mb-3 flex flex-wrap gap-1">
                <span
                  v-for="tag in key.tags"
                  :key="tag"
                  class="inline-flex items-center rounded-full bg-blue-100 px-2 py-0.5 text-xs text-blue-800 dark:bg-blue-900/30 dark:text-blue-300"
                >
                  {{ tag }}
                </span>
              </div>

              <!-- 操作按钮 -->
              <div class="mt-3 flex gap-2 border-t border-gray-100 pt-3 dark:border-gray-600">
                <button
                  class="flex flex-1 items-center justify-center gap-1 rounded-lg bg-blue-50 px-3 py-2 text-xs text-blue-600 transition-colors hover:bg-blue-100 dark:bg-blue-900/30 dark:hover:bg-blue-900/50"
                  @click="showUsageDetails(key)"
                >
                  <i class="fas fa-chart-line" />
                  查看详情
                </button>
                <button
                  class="flex-1 rounded-lg bg-gray-50 px-3 py-2 text-xs text-gray-600 transition-colors hover:bg-gray-100 dark:bg-gray-700 dark:text-gray-300 dark:hover:bg-gray-600"
                  @click="openEditApiKeyModal(key)"
                >
                  <i class="fas fa-edit mr-1" />
                  编辑
                </button>
                <button
                  v-if="
                    key.expiresAt &&
                    (isApiKeyExpired(key.expiresAt) || isApiKeyExpiringSoon(key.expiresAt))
                  "
                  class="flex-1 rounded-lg bg-orange-50 px-3 py-2 text-xs text-orange-600 transition-colors hover:bg-orange-100 dark:bg-orange-900/30 dark:hover:bg-orange-900/50"
                  @click="openRenewApiKeyModal(key)"
                >
                  <i class="fas fa-clock mr-1" />
                  续期
                </button>
                <button
                  :class="[
                    key.isActive
                      ? 'bg-orange-50 text-orange-600 hover:bg-orange-100 dark:bg-orange-900/30 dark:hover:bg-orange-900/50'
                      : 'bg-green-50 text-green-600 hover:bg-green-100 dark:bg-green-900/30 dark:hover:bg-green-900/50',
                    'rounded-lg px-3 py-2 text-xs transition-colors'
                  ]"
                  @click="toggleApiKeyStatus(key)"
                >
                  <i :class="['fas', key.isActive ? 'fa-ban' : 'fa-check-circle', 'mr-1']" />
                  {{ key.isActive ? '禁用' : '激活' }}
                </button>
                <button
                  class="rounded-lg bg-red-50 px-3 py-2 text-xs text-red-600 transition-colors hover:bg-red-100 dark:bg-red-900/30 dark:hover:bg-red-900/50"
                  @click="deleteApiKey(key.id)"
                >
                  <i class="fas fa-trash" />
                </button>
              </div>
            </div>
          </div>

          <!-- 分页组件 -->
          <div
            v-if="sortedApiKeys.length > 0"
            class="mt-4 flex flex-col items-center justify-between gap-4 sm:mt-6 sm:flex-row"
          >
            <div class="flex w-full flex-col items-center gap-3 sm:w-auto sm:flex-row">
              <span class="text-xs text-gray-600 dark:text-gray-400 sm:text-sm">
                共 {{ sortedApiKeys.length }} 条记录
              </span>
              <div class="flex items-center gap-2">
                <span class="text-xs text-gray-600 dark:text-gray-400 sm:text-sm">每页显示</span>
                <select
                  v-model="pageSize"
                  class="rounded-md border border-gray-200 bg-white px-2 py-1 text-xs text-gray-700 transition-colors hover:border-gray-300 focus:border-transparent focus:outline-none focus:ring-2 focus:ring-blue-500 dark:border-gray-600 dark:bg-gray-800 dark:text-gray-300 dark:hover:border-gray-500 sm:text-sm"
                  @change="currentPage = 1"
                >
                  <option v-for="size in pageSizeOptions" :key="size" :value="size">
                    {{ size }}
                  </option>
                </select>
                <span class="text-xs text-gray-600 dark:text-gray-400 sm:text-sm">条</span>
              </div>
            </div>

            <div class="flex items-center gap-2">
              <!-- 上一页 -->
              <button
                class="rounded-md border border-gray-300 bg-white px-3 py-1.5 text-xs font-medium text-gray-700 hover:bg-gray-50 disabled:cursor-not-allowed disabled:opacity-50 dark:border-gray-600 dark:bg-gray-800 dark:text-gray-300 dark:hover:bg-gray-700 sm:py-1 sm:text-sm"
                :disabled="currentPage === 1"
                @click="currentPage--"
              >
                <i class="fas fa-chevron-left" />
              </button>

              <!-- 页码 -->
              <div class="flex items-center gap-1">
                <!-- 第一页 -->
                <button
                  v-if="currentPage > 3"
                  class="hidden rounded-md border border-gray-300 bg-white px-3 py-1 text-sm font-medium text-gray-700 hover:bg-gray-50 dark:border-gray-600 dark:bg-gray-800 dark:text-gray-300 dark:hover:bg-gray-700 sm:block"
                  @click="currentPage = 1"
                >
                  1
                </button>
                <span
                  v-if="currentPage > 4"
                  class="hidden px-2 text-gray-500 dark:text-gray-400 sm:inline"
                  >...</span
                >

                <!-- 中间页码 -->
                <button
                  v-for="page in pageNumbers"
                  :key="page"
                  :class="[
                    'rounded-md px-2 py-1 text-xs font-medium sm:px-3 sm:text-sm',
                    page === currentPage
                      ? 'bg-blue-600 text-white'
                      : 'border border-gray-300 bg-white text-gray-700 hover:bg-gray-50 dark:border-gray-600 dark:bg-gray-800 dark:text-gray-300 dark:hover:bg-gray-700'
                  ]"
                  @click="currentPage = page"
                >
                  {{ page }}
                </button>

                <!-- 最后一页 -->
                <span
                  v-if="currentPage < totalPages - 3"
                  class="hidden px-2 text-gray-500 dark:text-gray-400 sm:inline"
                  >...</span
                >
                <button
                  v-if="totalPages > 1 && currentPage < totalPages - 2"
                  class="hidden rounded-md border border-gray-300 bg-white px-3 py-1 text-sm font-medium text-gray-700 hover:bg-gray-50 dark:border-gray-600 dark:bg-gray-800 dark:text-gray-300 dark:hover:bg-gray-700 sm:block"
                  @click="currentPage = totalPages"
                >
                  {{ totalPages }}
                </button>
              </div>

              <!-- 下一页 -->
              <button
                class="rounded-md border border-gray-300 bg-white px-3 py-1.5 text-xs font-medium text-gray-700 hover:bg-gray-50 disabled:cursor-not-allowed disabled:opacity-50 dark:border-gray-600 dark:bg-gray-800 dark:text-gray-300 dark:hover:bg-gray-700 sm:py-1 sm:text-sm"
                :disabled="currentPage === totalPages || totalPages === 0"
                @click="currentPage++"
              >
                <i class="fas fa-chevron-right" />
              </button>
            </div>
          </div>
        </div>

        <!-- 已删除 API Keys Tab Panel -->
        <div v-else-if="activeTab === 'deleted'" class="tab-panel">
          <div v-if="deletedApiKeysLoading" class="py-12 text-center">
            <div class="loading-spinner mx-auto mb-4" />
            <p class="text-gray-500 dark:text-gray-400">正在加载已删除的 API Keys...</p>
          </div>

          <div v-else-if="deletedApiKeys.length === 0" class="py-12 text-center">
            <div
              class="mx-auto mb-4 flex h-16 w-16 items-center justify-center rounded-full bg-gray-100 dark:bg-gray-700"
            >
              <i class="fas fa-trash text-xl text-gray-400" />
            </div>
            <p class="text-lg text-gray-500 dark:text-gray-400">暂无已删除的 API Keys</p>
            <p class="mt-2 text-sm text-gray-400">已删除的 API Keys 会出现在这里</p>
          </div>

          <!-- 已删除的 API Keys 表格 -->
          <div v-else class="table-container">
            <table class="w-full table-fixed">
              <thead class="bg-gray-50/80 backdrop-blur-sm dark:bg-gray-700/80">
                <tr>
                  <th
                    class="w-[20%] min-w-[150px] px-3 py-4 text-left text-xs font-bold uppercase tracking-wider text-gray-700 dark:text-gray-300"
                  >
                    名称
                  </th>
                  <th
                    class="w-[15%] min-w-[120px] px-3 py-4 text-left text-xs font-bold uppercase tracking-wider text-gray-700 dark:text-gray-300"
                  >
                    创建者
                  </th>
                  <th
                    class="w-[15%] min-w-[120px] px-3 py-4 text-left text-xs font-bold uppercase tracking-wider text-gray-700 dark:text-gray-300"
                  >
                    创建时间
                  </th>
                  <th
                    class="w-[15%] min-w-[120px] px-3 py-4 text-left text-xs font-bold uppercase tracking-wider text-gray-700 dark:text-gray-300"
                  >
                    删除者
                  </th>
                  <th
                    class="w-[15%] min-w-[120px] px-3 py-4 text-left text-xs font-bold uppercase tracking-wider text-gray-700 dark:text-gray-300"
                  >
                    删除时间
                  </th>
                  <th
                    class="w-[20%] min-w-[150px] px-3 py-4 text-left text-xs font-bold uppercase tracking-wider text-gray-700 dark:text-gray-300"
                  >
                    使用统计
                  </th>
                </tr>
              </thead>
              <tbody class="divide-y divide-gray-200/50 dark:divide-gray-600/50">
                <tr v-for="key in deletedApiKeys" :key="key.id" class="table-row">
                  <td class="px-3 py-4">
                    <div class="flex items-center">
                      <div
                        class="mr-2 flex h-8 w-8 flex-shrink-0 items-center justify-center rounded-lg bg-gradient-to-br from-red-500 to-red-600"
                      >
                        <i class="fas fa-trash text-xs text-white" />
                      </div>
                      <div class="min-w-0">
                        <div
                          class="truncate text-sm font-semibold text-gray-900 dark:text-gray-100"
                          :title="key.name"
                        >
                          {{ key.name }}
                        </div>
                        <div
                          class="truncate text-xs text-gray-500 dark:text-gray-400"
                          :title="key.id"
                        >
                          {{ key.id }}
                        </div>
                      </div>
                    </div>
                  </td>
                  <td class="px-3 py-4">
                    <div class="text-sm">
                      <span v-if="key.createdBy === 'admin'" class="text-blue-600">
                        <i class="fas fa-user-shield mr-1" />
                        管理员
                      </span>
                      <span v-else-if="key.userUsername" class="text-green-600">
                        <i class="fas fa-user mr-1" />
                        {{ key.userUsername }}
                      </span>
                      <span v-else class="text-gray-500 dark:text-gray-400">
                        <i class="fas fa-question-circle mr-1" />
                        未知
                      </span>
                    </div>
                  </td>
                  <td class="whitespace-nowrap px-3 py-4 text-sm text-gray-500 dark:text-gray-400">
                    {{ formatDate(key.createdAt) }}
                  </td>
                  <td class="px-3 py-4">
                    <div class="text-sm">
                      <span v-if="key.deletedByType === 'admin'" class="text-blue-600">
                        <i class="fas fa-user-shield mr-1" />
                        {{ key.deletedBy }}
                      </span>
                      <span v-else-if="key.deletedByType === 'user'" class="text-green-600">
                        <i class="fas fa-user mr-1" />
                        {{ key.deletedBy }}
                      </span>
                      <span v-else class="text-gray-500 dark:text-gray-400">
                        <i class="fas fa-cog mr-1" />
                        {{ key.deletedBy }}
                      </span>
                    </div>
                  </td>
                  <td class="whitespace-nowrap px-3 py-4 text-sm text-gray-500 dark:text-gray-400">
                    {{ formatDate(key.deletedAt) }}
                  </td>
                  <td class="px-3 py-4">
                    <div class="text-sm">
                      <div class="flex items-center justify-between">
                        <span class="text-gray-600 dark:text-gray-400">请求</span>
                        <span class="font-semibold text-gray-900 dark:text-gray-100">
                          {{ formatNumber(key.usage?.total?.requests || 0) }}次
                        </span>
                      </div>
                      <div class="flex items-center justify-between">
                        <span class="text-gray-600 dark:text-gray-400">费用</span>
                        <span class="font-semibold text-green-600">
                          ${{ (key.usage?.total?.cost || 0).toFixed(4) }}
                        </span>
                      </div>
                      <div v-if="key.lastUsedAt" class="flex items-center justify-between">
                        <span class="text-gray-600 dark:text-gray-400">最后使用</span>
                        <span class="font-medium text-gray-700 dark:text-gray-300">
                          {{ formatLastUsed(key.lastUsedAt) }}
                        </span>
                      </div>
                      <div v-else class="text-xs text-gray-400">从未使用</div>
                    </div>
                  </td>
                </tr>
              </tbody>
            </table>
          </div>
        </div>
      </div>
    </div>

    <!-- 模态框组件 -->
    <CreateApiKeyModal
      v-if="showCreateApiKeyModal"
      :accounts="accounts"
      @batch-success="handleBatchCreateSuccess"
      @close="showCreateApiKeyModal = false"
      @success="handleCreateSuccess"
    />

    <EditApiKeyModal
      v-if="showEditApiKeyModal"
      :accounts="accounts"
      :api-key="editingApiKey"
      @close="showEditApiKeyModal = false"
      @success="handleEditSuccess"
    />

    <RenewApiKeyModal
      v-if="showRenewApiKeyModal"
      :api-key="renewingApiKey"
      @close="showRenewApiKeyModal = false"
      @success="handleRenewSuccess"
    />

    <NewApiKeyModal
      v-if="showNewApiKeyModal"
      :api-key="newApiKeyData"
      @close="showNewApiKeyModal = false"
    />

    <BatchApiKeyModal
      v-if="showBatchApiKeyModal"
      :api-keys="batchApiKeyData"
      @close="showBatchApiKeyModal = false"
    />

    <BatchEditApiKeyModal
      v-if="showBatchEditModal"
      :accounts="accounts"
      :selected-keys="selectedApiKeys"
      @close="showBatchEditModal = false"
      @success="handleBatchEditSuccess"
    />

    <!-- 过期时间编辑弹窗 -->
    <ExpiryEditModal
      ref="expiryEditModalRef"
      :api-key="editingExpiryKey || { id: null, expiresAt: null, name: '' }"
      :show="!!editingExpiryKey"
      @close="closeExpiryEdit"
      @save="handleSaveExpiry"
    />

    <!-- 使用详情弹窗 -->
    <UsageDetailModal
      :api-key="selectedApiKeyForDetail || {}"
      :show="showUsageDetailModal"
      @close="showUsageDetailModal = false"
    />
  </div>
</template>

<script setup>
import { ref, computed, onMounted, watch } from 'vue'
import { showToast } from '@/utils/toast'
import { apiClient } from '@/config/api'
import { useClientsStore } from '@/stores/clients'
import CreateApiKeyModal from '@/components/apikeys/CreateApiKeyModal.vue'
import EditApiKeyModal from '@/components/apikeys/EditApiKeyModal.vue'
import RenewApiKeyModal from '@/components/apikeys/RenewApiKeyModal.vue'
import NewApiKeyModal from '@/components/apikeys/NewApiKeyModal.vue'
import BatchApiKeyModal from '@/components/apikeys/BatchApiKeyModal.vue'
import BatchEditApiKeyModal from '@/components/apikeys/BatchEditApiKeyModal.vue'
import ExpiryEditModal from '@/components/apikeys/ExpiryEditModal.vue'
import UsageDetailModal from '@/components/apikeys/UsageDetailModal.vue'
import WindowCountdown from '@/components/apikeys/WindowCountdown.vue'
import CustomDropdown from '@/components/common/CustomDropdown.vue'

// 响应式数据
const clientsStore = useClientsStore()
const apiKeys = ref([])

// 多选相关状态
const selectedApiKeys = ref([])
const selectAllChecked = ref(false)
const isIndeterminate = ref(false)
const apiKeysLoading = ref(false)
const apiKeyStatsTimeRange = ref('today')

// Tab management
const activeTab = ref('active')
const deletedApiKeys = ref([])
const deletedApiKeysLoading = ref(false)
const apiKeysSortBy = ref('')
const apiKeysSortOrder = ref('asc')
// 密钥预览显示状态
const visibleKeyPreviews = ref(new Set())
const expandedApiKeys = ref({})
const apiKeyModelStats = ref({})
const apiKeyDateFilters = ref({})
const defaultTime = ref([new Date(2000, 1, 1, 0, 0, 0), new Date(2000, 2, 1, 23, 59, 59)])
const accounts = ref({
  claude: [],
  gemini: [],
  openai: [],
  bedrock: [],
  claudeGroups: [],
  geminiGroups: [],
  openaiGroups: []
})
const editingExpiryKey = ref(null)
const expiryEditModalRef = ref(null)
const showUsageDetailModal = ref(false)
const selectedApiKeyForDetail = ref(null)

// 标签相关
const selectedTagFilter = ref('')
const availableTags = ref([])

// 搜索相关
const searchKeyword = ref('')

// 下拉选项数据
const timeRangeOptions = ref([
  { value: 'today', label: '今日', icon: 'fa-clock' },
  { value: '7days', label: '最近7天', icon: 'fa-calendar-week' },
  { value: 'monthly', label: '本月', icon: 'fa-calendar' },
  { value: 'all', label: '全部时间', icon: 'fa-infinity' }
])

const tagOptions = computed(() => {
  const options = [{ value: '', label: '所有标签', icon: 'fa-asterisk' }]
  availableTags.value.forEach((tag) => {
    options.push({ value: tag, label: tag, icon: 'fa-tag' })
  })
  return options
})

const selectedTagCount = computed(() => {
  if (!selectedTagFilter.value) return 0
  return apiKeys.value.filter((key) => key.tags && key.tags.includes(selectedTagFilter.value))
    .length
})

// 分页相关
const currentPage = ref(1)
const pageSize = ref(10)
const pageSizeOptions = [10, 20, 50, 100]

// 模态框状态
const showCreateApiKeyModal = ref(false)
const showEditApiKeyModal = ref(false)
const showRenewApiKeyModal = ref(false)
const showNewApiKeyModal = ref(false)
const showBatchApiKeyModal = ref(false)
const showBatchEditModal = ref(false)
const editingApiKey = ref(null)
const renewingApiKey = ref(null)
const newApiKeyData = ref(null)
const batchApiKeyData = ref([])

// 计算排序后的API Keys
const sortedApiKeys = computed(() => {
  // 先进行标签筛选
  let filteredKeys = apiKeys.value
  if (selectedTagFilter.value) {
    filteredKeys = apiKeys.value.filter(
      (key) => key.tags && key.tags.includes(selectedTagFilter.value)
    )
  }

  // 然后进行名称搜索
  if (searchKeyword.value) {
    const keyword = searchKeyword.value.toLowerCase().trim()
    filteredKeys = filteredKeys.filter(
      (key) => key.name && key.name.toLowerCase().includes(keyword)
    )
  }

  // 如果没有排序字段，返回筛选后的结果
  if (!apiKeysSortBy.value) return filteredKeys

  // 排序
  const sorted = [...filteredKeys].sort((a, b) => {
    let aVal = a[apiKeysSortBy.value]
    let bVal = b[apiKeysSortBy.value]

    // 处理特殊排序字段
    if (apiKeysSortBy.value === 'status') {
      aVal = a.isActive ? 1 : 0
      bVal = b.isActive ? 1 : 0
    } else if (apiKeysSortBy.value === 'cost') {
      aVal = parseFloat(calculateApiKeyCost(a.usage).replace('$', ''))
      bVal = parseFloat(calculateApiKeyCost(b.usage).replace('$', ''))
    } else if (apiKeysSortBy.value === 'createdAt' || apiKeysSortBy.value === 'expiresAt') {
      aVal = aVal ? new Date(aVal).getTime() : 0
      bVal = bVal ? new Date(bVal).getTime() : 0
    }

    if (aVal < bVal) return apiKeysSortOrder.value === 'asc' ? -1 : 1
    if (aVal > bVal) return apiKeysSortOrder.value === 'asc' ? 1 : -1
    return 0
  })

  return sorted
})

// 计算总页数
const totalPages = computed(() => {
  const total = sortedApiKeys.value.length
  return Math.ceil(total / pageSize.value) || 0
})

// 计算显示的页码数组
const pageNumbers = computed(() => {
  const pages = []
  const current = currentPage.value
  const total = totalPages.value

  if (total <= 7) {
    // 如果总页数小于等于7，显示所有页码
    for (let i = 1; i <= total; i++) {
      pages.push(i)
    }
  } else {
    // 如果总页数大于7，显示部分页码
    let start = Math.max(1, current - 2)
    let end = Math.min(total, current + 2)

    // 调整起始和结束页码
    if (current <= 3) {
      end = 5
    } else if (current >= total - 2) {
      start = total - 4
    }

    for (let i = start; i <= end; i++) {
      pages.push(i)
    }
  }

  return pages
})

// 获取分页后的数据
const paginatedApiKeys = computed(() => {
  const start = (currentPage.value - 1) * pageSize.value
  const end = start + pageSize.value
  return sortedApiKeys.value.slice(start, end)
})

// 加载账户列表
const loadAccounts = async () => {
  try {
    const [claudeData, claudeConsoleData, geminiData, openaiData, bedrockData, groupsData] =
      await Promise.all([
        apiClient.get('/admin/claude-accounts'),
        apiClient.get('/admin/claude-console-accounts'),
        apiClient.get('/admin/gemini-accounts'),
        apiClient.get('/admin/openai-accounts'),
        apiClient.get('/admin/bedrock-accounts'),
        apiClient.get('/admin/account-groups')
      ])

    // 合并Claude OAuth账户和Claude Console账户
    const claudeAccounts = []

    if (claudeData.success) {
      claudeData.data?.forEach((account) => {
        claudeAccounts.push({
          ...account,
          platform: 'claude-oauth',
          isDedicated: account.accountType === 'dedicated'
        })
      })
    }

    if (claudeConsoleData.success) {
      claudeConsoleData.data?.forEach((account) => {
        claudeAccounts.push({
          ...account,
          platform: 'claude-console',
          isDedicated: account.accountType === 'dedicated'
        })
      })
    }

    accounts.value.claude = claudeAccounts

    if (geminiData.success) {
      accounts.value.gemini = (geminiData.data || []).map((account) => ({
        ...account,
        isDedicated: account.accountType === 'dedicated'
      }))
    }

    if (openaiData.success) {
      accounts.value.openai = (openaiData.data || []).map((account) => ({
        ...account,
        isDedicated: account.accountType === 'dedicated'
      }))
    }

    if (bedrockData.success) {
      accounts.value.bedrock = (bedrockData.data || []).map((account) => ({
        ...account,
        isDedicated: account.accountType === 'dedicated'
      }))
    }

    if (groupsData.success) {
      // 处理分组数据
      const allGroups = groupsData.data || []
      accounts.value.claudeGroups = allGroups.filter((g) => g.platform === 'claude')
      accounts.value.geminiGroups = allGroups.filter((g) => g.platform === 'gemini')
      accounts.value.openaiGroups = allGroups.filter((g) => g.platform === 'openai')
    }
  } catch (error) {
    console.error('加载账户列表失败:', error)
  }
}

// 加载API Keys
const loadApiKeys = async () => {
  apiKeysLoading.value = true
  try {
    const data = await apiClient.get(`/admin/api-keys?timeRange=${apiKeyStatsTimeRange.value}`)
    if (data.success) {
      apiKeys.value = data.data || []

      // 更新可用标签列表
      const tagsSet = new Set()
      apiKeys.value.forEach((key) => {
        if (key.tags && Array.isArray(key.tags)) {
          key.tags.forEach((tag) => tagsSet.add(tag))
        }
      })
      availableTags.value = Array.from(tagsSet).sort()
    }
  } catch (error) {
    showToast('加载 API Keys 失败', 'error')
  } finally {
    apiKeysLoading.value = false
  }
}

// 加载已删除的API Keys
const loadDeletedApiKeys = async () => {
  activeTab.value = 'deleted'
  deletedApiKeysLoading.value = true
  try {
    const data = await apiClient.get('/admin/api-keys/deleted')
    if (data.success) {
      deletedApiKeys.value = data.apiKeys || []
    }
  } catch (error) {
    showToast('加载已删除的 API Keys 失败', 'error')
  } finally {
    deletedApiKeysLoading.value = false
  }
}

// 排序API Keys
const sortApiKeys = (field) => {
  if (apiKeysSortBy.value === field) {
    apiKeysSortOrder.value = apiKeysSortOrder.value === 'asc' ? 'desc' : 'asc'
  } else {
    apiKeysSortBy.value = field
    apiKeysSortOrder.value = 'asc'
  }
}

// 格式化数字
const formatNumber = (num) => {
  if (!num && num !== 0) return '0'
  return num.toLocaleString('zh-CN')
}

// 计算API Key费用
const calculateApiKeyCost = (usage) => {
  if (!usage || !usage.total) return '$0.0000'
  const cost = usage.total.cost || 0
  return `$${cost.toFixed(4)}`
}

// 获取绑定账户名称
const getBoundAccountName = (accountId) => {
  if (!accountId) return '未知账户'

  // 检查是否是分组
  if (accountId.startsWith('group:')) {
    const groupId = accountId.substring(6) // 移除 'group:' 前缀

    // 从Claude分组中查找
    const claudeGroup = accounts.value.claudeGroups.find((g) => g.id === groupId)
    if (claudeGroup) {
      return `分组-${claudeGroup.name}`
    }

    // 从Gemini分组中查找
    const geminiGroup = accounts.value.geminiGroups.find((g) => g.id === groupId)
    if (geminiGroup) {
      return `分组-${geminiGroup.name}`
    }

    // 从OpenAI分组中查找
    const openaiGroup = accounts.value.openaiGroups.find((g) => g.id === groupId)
    if (openaiGroup) {
      return `分组-${openaiGroup.name}`
    }

    // 如果找不到分组，返回分组ID的前8位
    return `分组-${groupId.substring(0, 8)}`
  }

  // 从Claude账户列表中查找
  const claudeAccount = accounts.value.claude.find((acc) => acc.id === accountId)
  if (claudeAccount) {
    return `${claudeAccount.name}`
  }

  // 从Gemini账户列表中查找
  const geminiAccount = accounts.value.gemini.find((acc) => acc.id === accountId)
  if (geminiAccount) {
    return `${geminiAccount.name}`
  }

  // 从OpenAI账户列表中查找
  const openaiAccount = accounts.value.openai.find((acc) => acc.id === accountId)
  if (openaiAccount) {
    return `${openaiAccount.name}`
  }

  // 从Bedrock账户列表中查找
  const bedrockAccount = accounts.value.bedrock.find((acc) => acc.id === accountId)
  if (bedrockAccount) {
    return `${bedrockAccount.name}`
  }

  // 如果找不到，返回账户ID的前8位
  return `${accountId.substring(0, 8)}`
}

// 获取Claude绑定信息
const getClaudeBindingInfo = (key) => {
  if (key.claudeAccountId) {
    const info = getBoundAccountName(key.claudeAccountId)
    if (key.claudeAccountId.startsWith('group:')) {
      return info
    }
    // 检查账户是否存在
    const account = accounts.value.claude.find((acc) => acc.id === key.claudeAccountId)
    if (!account) {
      return `⚠️ ${info} (账户不存在)`
    }
    if (account.accountType === 'dedicated') {
      return `🔒 专属-${info}`
    }
    return info
  }
  if (key.claudeConsoleAccountId) {
    const account = accounts.value.claude.find(
      (acc) => acc.id === key.claudeConsoleAccountId && acc.platform === 'claude-console'
    )
    if (!account) {
      return `⚠️ Console账户不存在`
    }
    return `Console-${account.name}`
  }
  return ''
}

// 获取Gemini绑定信息
const getGeminiBindingInfo = (key) => {
  if (key.geminiAccountId) {
    const info = getBoundAccountName(key.geminiAccountId)
    if (key.geminiAccountId.startsWith('group:')) {
      return info
    }
    // 检查账户是否存在
    const account = accounts.value.gemini.find((acc) => acc.id === key.geminiAccountId)
    if (!account) {
      return `⚠️ ${info} (账户不存在)`
    }
    if (account.accountType === 'dedicated') {
      return `🔒 专属-${info}`
    }
    return info
  }
  return ''
}

// 获取OpenAI绑定信息
const getOpenAIBindingInfo = (key) => {
  if (key.openaiAccountId) {
    const info = getBoundAccountName(key.openaiAccountId)
    if (key.openaiAccountId.startsWith('group:')) {
      return info
    }
    // 检查账户是否存在
    const account = accounts.value.openai.find((acc) => acc.id === key.openaiAccountId)
    if (!account) {
      return `⚠️ ${info} (账户不存在)`
    }
    if (account.accountType === 'dedicated') {
      return `🔒 专属-${info}`
    }
    return info
  }
  return ''
}

// 获取Bedrock绑定信息
const getBedrockBindingInfo = (key) => {
  if (key.bedrockAccountId) {
    const info = getBoundAccountName(key.bedrockAccountId)
    if (key.bedrockAccountId.startsWith('group:')) {
      return info
    }
    // 检查账户是否存在
    const account = accounts.value.bedrock.find((acc) => acc.id === key.bedrockAccountId)
    if (!account) {
      return `⚠️ ${info} (账户不存在)`
    }
    if (account.accountType === 'dedicated') {
      return `🔒 专属-${info}`
    }
    return info
  }
  return ''
}

// 检查API Key是否过期
const isApiKeyExpired = (expiresAt) => {
  if (!expiresAt) return false
  return new Date(expiresAt) < new Date()
}

// 检查API Key是否即将过期
const isApiKeyExpiringSoon = (expiresAt) => {
  if (!expiresAt || isApiKeyExpired(expiresAt)) return false
  const daysUntilExpiry = (new Date(expiresAt) - new Date()) / (1000 * 60 * 60 * 24)
  return daysUntilExpiry <= 7
}

// 格式化过期日期
const formatExpireDate = (dateString) => {
  if (!dateString) return ''
  return new Date(dateString).toLocaleDateString('zh-CN')
}

// 切换密钥预览显示状态
const toggleKeyPreview = (keyId) => {
  const newSet = new Set(visibleKeyPreviews.value)
  if (newSet.has(keyId)) {
    newSet.delete(keyId)
  } else {
    newSet.add(keyId)
  }
  visibleKeyPreviews.value = newSet
}

// 切换模型统计展开状态
const toggleApiKeyModelStats = async (keyId) => {
  if (!expandedApiKeys.value[keyId]) {
    expandedApiKeys.value[keyId] = true
    // 初始化日期筛选器
    if (!apiKeyDateFilters.value[keyId]) {
      initApiKeyDateFilter(keyId)
    }
    // 加载模型统计数据
    await loadApiKeyModelStats(keyId, true)
  } else {
    expandedApiKeys.value[keyId] = false
  }
}

// 加载 API Key 的模型统计
const loadApiKeyModelStats = async (keyId, forceReload = false) => {
  if (!forceReload && apiKeyModelStats.value[keyId] && apiKeyModelStats.value[keyId].length > 0) {
    return
  }

  const filter = getApiKeyDateFilter(keyId)

  try {
    let url = `/admin/api-keys/${keyId}/model-stats`
    const params = new URLSearchParams()

    if (filter.customStart && filter.customEnd) {
      params.append('startDate', filter.customStart)
      params.append('endDate', filter.customEnd)
      params.append('period', 'custom')
    } else {
      const period =
        filter.preset === 'today' ? 'daily' : filter.preset === '7days' ? 'daily' : 'monthly'
      params.append('period', period)
    }

    url += '?' + params.toString()

    const data = await apiClient.get(url)
    if (data.success) {
      apiKeyModelStats.value[keyId] = data.data || []
    }
  } catch (error) {
    showToast('加载模型统计失败', 'error')
    apiKeyModelStats.value[keyId] = []
  }
}

// 计算API Key模型使用百分比
const calculateApiKeyModelPercentage = (value, stats) => {
  const total = stats.reduce((sum, stat) => sum + (stat.allTokens || 0), 0)
  if (total === 0) return 0
  return Math.round((value / total) * 100)
}

// 计算单个模型费用
const calculateModelCost = (stat) => {
  // 优先使用后端返回的费用数据
  if (stat.formatted && stat.formatted.total) {
    return stat.formatted.total
  }

  // 如果没有 formatted 数据，尝试使用 cost 字段
  if (stat.cost !== undefined) {
    return `$${stat.cost.toFixed(6)}`
  }

  // 默认返回
  return '$0.000000'
}

// 初始化API Key的日期筛选器
const initApiKeyDateFilter = (keyId) => {
  const today = new Date()
  const startDate = new Date(today)
  startDate.setDate(today.getDate() - 6) // 7天前

  apiKeyDateFilters.value[keyId] = {
    type: 'preset',
    preset: '7days',
    customStart: startDate.toISOString().split('T')[0],
    customEnd: today.toISOString().split('T')[0],
    customRange: null,
    presetOptions: [
      { value: 'today', label: '今日', days: 1 },
      { value: '7days', label: '7天', days: 7 },
      { value: '30days', label: '30天', days: 30 }
    ]
  }
}

// 获取API Key的日期筛选器状态
const getApiKeyDateFilter = (keyId) => {
  if (!apiKeyDateFilters.value[keyId]) {
    initApiKeyDateFilter(keyId)
  }
  return apiKeyDateFilters.value[keyId]
}

// 设置 API Key 日期预设
const setApiKeyDateFilterPreset = (preset, keyId) => {
  const filter = getApiKeyDateFilter(keyId)
  filter.type = 'preset'
  filter.preset = preset

  const option = filter.presetOptions.find((opt) => opt.value === preset)
  if (option) {
    const today = new Date()
    const startDate = new Date(today)
    startDate.setDate(today.getDate() - (option.days - 1))

    filter.customStart = startDate.toISOString().split('T')[0]
    filter.customEnd = today.toISOString().split('T')[0]

    const formatDate = (date) => {
      return (
        date.getFullYear() +
        '-' +
        String(date.getMonth() + 1).padStart(2, '0') +
        '-' +
        String(date.getDate()).padStart(2, '0') +
        ' 00:00:00'
      )
    }

    filter.customRange = [formatDate(startDate), formatDate(today)]
  }

  loadApiKeyModelStats(keyId, true)
}

// API Key 自定义日期范围变化
const onApiKeyCustomDateRangeChange = (keyId, value) => {
  const filter = getApiKeyDateFilter(keyId)

  if (value && value.length === 2) {
    filter.type = 'custom'
    filter.preset = ''
    filter.customRange = value
    filter.customStart = value[0].split(' ')[0]
    filter.customEnd = value[1].split(' ')[0]

    loadApiKeyModelStats(keyId, true)
  } else if (value === null) {
    // 清空时恢复默认7天
    setApiKeyDateFilterPreset('7days', keyId)
  }
}

// 禁用未来日期
const disabledDate = (date) => {
  return date > new Date()
}

// 重置API Key日期筛选器
const resetApiKeyDateFilter = (keyId) => {
  const filter = getApiKeyDateFilter(keyId)

  // 重置为默认的7天
  filter.type = 'preset'
  filter.preset = '7days'

  const today = new Date()
  const startDate = new Date(today)
  startDate.setDate(today.getDate() - 6)

  filter.customStart = startDate.toISOString().split('T')[0]
  filter.customEnd = today.toISOString().split('T')[0]
  filter.customRange = null

  // 重新加载数据
  loadApiKeyModelStats(keyId, true)
  showToast('已重置筛选条件并刷新数据', 'info')
}

// 打开创建模态框
const openCreateApiKeyModal = async () => {
  // 重新加载账号数据，确保显示最新的专属账号
  await loadAccounts()
  showCreateApiKeyModal.value = true
}

// 打开编辑模态框
const openEditApiKeyModal = async (apiKey) => {
  // 重新加载账号数据，确保显示最新的专属账号
  await loadAccounts()
  editingApiKey.value = apiKey
  showEditApiKeyModal.value = true
}

// 打开续期模态框
const openRenewApiKeyModal = (apiKey) => {
  renewingApiKey.value = apiKey
  showRenewApiKeyModal.value = true
}

// 处理创建成功
const handleCreateSuccess = (data) => {
  showCreateApiKeyModal.value = false
  newApiKeyData.value = data
  showNewApiKeyModal.value = true
  loadApiKeys()
}

// 处理批量创建成功
const handleBatchCreateSuccess = (data) => {
  showCreateApiKeyModal.value = false
  batchApiKeyData.value = data
  showBatchApiKeyModal.value = true
  loadApiKeys()
}

// 打开批量编辑模态框
const openBatchEditModal = async () => {
  if (selectedApiKeys.value.length === 0) {
    showToast('请先选择要编辑的 API Keys', 'warning')
    return
  }

  // 重新加载账号数据，确保显示最新的专属账号
  await loadAccounts()
  showBatchEditModal.value = true
}

// 处理批量编辑成功
const handleBatchEditSuccess = () => {
  showBatchEditModal.value = false
  // 清空选中状态
  selectedApiKeys.value = []
  updateSelectAllState()
  loadApiKeys()
}

// 处理编辑成功
const handleEditSuccess = () => {
  showEditApiKeyModal.value = false
  showToast('API Key 更新成功', 'success')
  loadApiKeys()
}

// 处理续期成功
const handleRenewSuccess = () => {
  showRenewApiKeyModal.value = false
  showToast('API Key 续期成功', 'success')
  loadApiKeys()
}

// 切换API Key状态（激活/禁用）
const toggleApiKeyStatus = async (key) => {
  let confirmed = true

  // 禁用时需要二次确认
  if (key.isActive) {
    if (window.showConfirm) {
      confirmed = await window.showConfirm(
        '禁用 API Key',
        `确定要禁用 API Key "${key.name}" 吗？禁用后所有使用此 Key 的请求将返回 401 错误。`,
        '确定禁用',
        '取消'
      )
    } else {
      // 降级方案
      confirmed = confirm(
        `确定要禁用 API Key "${key.name}" 吗？禁用后所有使用此 Key 的请求将返回 401 错误。`
      )
    }
  }

  if (!confirmed) return

  try {
    const data = await apiClient.put(`/admin/api-keys/${key.id}`, {
      isActive: !key.isActive
    })

    if (data.success) {
      showToast(`API Key 已${key.isActive ? '禁用' : '激活'}`, 'success')
      // 更新本地数据
      const localKey = apiKeys.value.find((k) => k.id === key.id)
      if (localKey) {
        localKey.isActive = !key.isActive
      }
    } else {
      showToast(data.message || '操作失败', 'error')
    }
  } catch (error) {
    showToast('操作失败', 'error')
  }
}

// 删除API Key
const deleteApiKey = async (keyId) => {
  let confirmed = false

  if (window.showConfirm) {
    confirmed = await window.showConfirm(
      '删除 API Key',
      '确定要删除这个 API Key 吗？此操作不可恢复。',
      '确定删除',
      '取消'
    )
  } else {
    // 降级方案
    confirmed = confirm('确定要删除这个 API Key 吗？此操作不可恢复。')
  }

  if (!confirmed) return

  try {
    const data = await apiClient.delete(`/admin/api-keys/${keyId}`)
    if (data.success) {
      showToast('API Key 已删除', 'success')
      // 从选中列表中移除
      const index = selectedApiKeys.value.indexOf(keyId)
      if (index > -1) {
        selectedApiKeys.value.splice(index, 1)
      }
      updateSelectAllState()
      loadApiKeys()
    } else {
      showToast(data.message || '删除失败', 'error')
    }
  } catch (error) {
    showToast('删除失败', 'error')
  }
}

// 批量删除API Keys
const batchDeleteApiKeys = async () => {
  const selectedCount = selectedApiKeys.value.length
  if (selectedCount === 0) {
    showToast('请先选择要删除的 API Keys', 'warning')
    return
  }

  let confirmed = false
  const message = `确定要删除选中的 ${selectedCount} 个 API Key 吗？此操作不可恢复。`

  if (window.showConfirm) {
    confirmed = await window.showConfirm('批量删除 API Keys', message, '确定删除', '取消')
  } else {
    confirmed = confirm(message)
  }

  if (!confirmed) return

  const keyIds = [...selectedApiKeys.value]

  try {
    const data = await apiClient.delete('/admin/api-keys/batch', {
      data: { keyIds }
    })

    if (data.success) {
      const { successCount, failedCount, errors } = data.data

      if (successCount > 0) {
        showToast(`成功删除 ${successCount} 个 API Keys`, 'success')

        // 如果有失败的，显示详细信息
        if (failedCount > 0) {
          const errorMessages = errors.map((e) => `${e.keyId}: ${e.error}`).join('\n')
          showToast(`${failedCount} 个删除失败:\n${errorMessages}`, 'warning')
        }
      } else {
        showToast('所有 API Keys 删除失败', 'error')
      }

      // 清空选中状态
      selectedApiKeys.value = []
      updateSelectAllState()
      loadApiKeys()
    } else {
      showToast(data.message || '批量删除失败', 'error')
    }
  } catch (error) {
    showToast('批量删除失败', 'error')
    console.error('批量删除 API Keys 失败:', error)
  }
}

// 处理全选/取消全选
const handleSelectAll = () => {
  if (selectAllChecked.value) {
    // 全选当前页的所有API Keys
    paginatedApiKeys.value.forEach((key) => {
      if (!selectedApiKeys.value.includes(key.id)) {
        selectedApiKeys.value.push(key.id)
      }
    })
  } else {
    // 取消全选：只移除当前页的选中项，保留其他页面的选中项
    const currentPageIds = new Set(paginatedApiKeys.value.map((key) => key.id))
    selectedApiKeys.value = selectedApiKeys.value.filter((id) => !currentPageIds.has(id))
  }
  updateSelectAllState()
}

// 更新全选状态
const updateSelectAllState = () => {
  const totalInCurrentPage = paginatedApiKeys.value.length
  const selectedInCurrentPage = paginatedApiKeys.value.filter((key) =>
    selectedApiKeys.value.includes(key.id)
  ).length

  if (selectedInCurrentPage === 0) {
    selectAllChecked.value = false
    isIndeterminate.value = false
  } else if (selectedInCurrentPage === totalInCurrentPage) {
    selectAllChecked.value = true
    isIndeterminate.value = false
  } else {
    selectAllChecked.value = false
    isIndeterminate.value = true
  }
}

// 复制API统计页面链接
const copyApiStatsLink = (apiKey) => {
  // 构建统计页面的完整URL
  const baseUrl = window.location.origin
  const statsUrl = `${baseUrl}/admin-next/api-stats?apiId=${apiKey.id}`

  // 使用传统的textarea方法复制到剪贴板
  const textarea = document.createElement('textarea')
  textarea.value = statsUrl
  textarea.style.position = 'fixed'
  textarea.style.opacity = '0'
  textarea.style.left = '-9999px'
  document.body.appendChild(textarea)

  textarea.select()
  textarea.setSelectionRange(0, 99999) // 兼容移动端

  try {
    const successful = document.execCommand('copy')
    if (successful) {
      showToast(`已复制统计页面链接`, 'success')
    } else {
      showToast('复制失败，请手动复制', 'error')
      console.log('统计页面链接:', statsUrl)
    }
  } catch (err) {
    showToast('复制失败，请手动复制', 'error')
    console.error('复制错误:', err)
    console.log('统计页面链接:', statsUrl)
  } finally {
    document.body.removeChild(textarea)
  }
}

// 开始编辑过期时间
const startEditExpiry = (apiKey) => {
  editingExpiryKey.value = apiKey
}

// 关闭过期时间编辑
const closeExpiryEdit = () => {
  editingExpiryKey.value = null
}

// 保存过期时间
const handleSaveExpiry = async ({ keyId, expiresAt }) => {
  try {
    const data = await apiClient.put(`/admin/api-keys/${keyId}`, {
      expiresAt: expiresAt || null
    })

    if (data.success) {
      showToast('过期时间已更新', 'success')
      // 更新本地数据
      const key = apiKeys.value.find((k) => k.id === keyId)
      if (key) {
        key.expiresAt = expiresAt || null
      }
      closeExpiryEdit()
    } else {
      showToast(data.message || '更新失败', 'error')
      // 重置保存状态
      if (expiryEditModalRef.value) {
        expiryEditModalRef.value.resetSaving()
      }
    }
  } catch (error) {
    showToast('更新失败', 'error')
    // 重置保存状态
    if (expiryEditModalRef.value) {
      expiryEditModalRef.value.resetSaving()
    }
  }
}

// 格式化日期时间
const formatDate = (dateString) => {
  if (!dateString) return ''
  const date = new Date(dateString)
  return date
    .toLocaleDateString('zh-CN', {
      year: 'numeric',
      month: '2-digit',
      day: '2-digit',
      hour: '2-digit',
      minute: '2-digit'
    })
    .replace(/\//g, '-')
}

// 获取每日费用进度
const getDailyCostProgress = (key) => {
  if (!key.dailyCostLimit || key.dailyCostLimit === 0) return 0
  const percentage = ((key.dailyCost || 0) / key.dailyCostLimit) * 100
  return Math.min(percentage, 100)
}

// 获取每日费用进度条颜色
const getDailyCostProgressColor = (key) => {
  const progress = getDailyCostProgress(key)
  if (progress >= 100) return 'bg-red-500'
  if (progress >= 80) return 'bg-yellow-500'
  return 'bg-green-500'
}

// 获取 Opus 周费用进度
const getWeeklyOpusCostProgress = (key) => {
  if (!key.weeklyOpusCostLimit || key.weeklyOpusCostLimit === 0) return 0
  const percentage = ((key.weeklyOpusCost || 0) / key.weeklyOpusCostLimit) * 100
  return Math.min(percentage, 100)
}

// 获取 Opus 周费用进度条颜色
const getWeeklyOpusCostProgressColor = (key) => {
  const progress = getWeeklyOpusCostProgress(key)
  if (progress >= 100) return 'bg-red-500'
  if (progress >= 80) return 'bg-yellow-500'
  return 'bg-green-500'
}

// 显示使用详情
const showUsageDetails = (apiKey) => {
  selectedApiKeyForDetail.value = apiKey
  showUsageDetailModal.value = true
}

// 格式化Token数量（使用K/M单位）
const formatTokenCount = (count) => {
  if (count >= 1000000) {
    return (count / 1000000).toFixed(1) + 'M'
  } else if (count >= 1000) {
    return (count / 1000).toFixed(1) + 'K'
  }
  return count.toString()
}

// 格式化最后使用时间
const formatLastUsed = (dateString) => {
  if (!dateString) return '从未使用'
  const date = new Date(dateString)
  const now = new Date()
  const diff = now - date
  if (diff < 60000) return '刚刚'
  if (diff < 3600000) return `${Math.floor(diff / 60000)} 分钟前`
  if (diff < 86400000) return `${Math.floor(diff / 3600000)} 小时前`
  if (diff < 604800000) return `${Math.floor(diff / 86400000)} 天前`
  return date.toLocaleDateString('zh-CN')
}

// 清除搜索
const clearSearch = () => {
  searchKeyword.value = ''
  currentPage.value = 1
}

// 监听筛选条件变化，重置页码和选中状态
// 监听筛选条件变化（不包括搜索），清空选中状态
watch([selectedTagFilter, apiKeyStatsTimeRange], () => {
  currentPage.value = 1
  // 清空选中状态
  selectedApiKeys.value = []
  updateSelectAllState()
})

// 监听搜索关键词变化，只重置分页，保持选中状态
watch(searchKeyword, () => {
  currentPage.value = 1
  // 不清空选中状态，允许跨搜索保持勾选
  updateSelectAllState()
})

// 监听分页变化，更新全选状态
watch([currentPage, pageSize], () => {
  updateSelectAllState()
})

// 监听API Keys数据变化，清理无效的选中状态
watch(apiKeys, () => {
  const validIds = new Set(apiKeys.value.map((key) => key.id))

  // 过滤出仍然有效的选中项
  selectedApiKeys.value = selectedApiKeys.value.filter((id) => validIds.has(id))

  updateSelectAllState()
})

onMounted(async () => {
  // 并行加载所有需要的数据
  await Promise.all([clientsStore.loadSupportedClients(), loadAccounts(), loadApiKeys()])

  // 初始化全选状态
  updateSelectAllState()
})
</script>

<style scoped>
.tab-content {
  min-height: calc(100vh - 300px);
}

.table-container {
  overflow-x: auto;
  border-radius: 12px;
  border: 1px solid rgba(0, 0, 0, 0.05);
}

.table-row {
  transition: all 0.2s ease;
}

.table-row:hover {
  background-color: rgba(0, 0, 0, 0.02);
}

.loading-spinner {
  width: 24px;
  height: 24px;
  border: 2px solid #e5e7eb;
  border-top: 2px solid #3b82f6;
  border-radius: 50%;
  animation: spin 1s linear infinite;
}

@keyframes spin {
  0% {
    transform: rotate(0deg);
  }
  100% {
    transform: rotate(360deg);
  }
}

.api-key-date-picker :deep(.el-input__inner) {
  @apply border-gray-300 bg-white focus:border-blue-500 focus:ring-blue-500;
}

.api-key-date-picker :deep(.el-range-separator) {
  @apply text-gray-500;
}
</style><|MERGE_RESOLUTION|>--- conflicted
+++ resolved
@@ -188,238 +188,6 @@
             <p class="mt-2 text-sm text-gray-400">点击上方按钮创建您的第一个 API Key</p>
           </div>
 
-<<<<<<< HEAD
-      <!-- 桌面端表格视图 -->
-      <div v-else class="table-container hidden md:block">
-        <table class="w-full table-fixed">
-          <thead class="bg-gray-50/80 backdrop-blur-sm dark:bg-gray-700/80">
-            <tr>
-              <th class="w-[50px] px-3 py-4 text-left">
-                <div class="flex items-center">
-                  <input
-                    v-model="selectAllChecked"
-                    class="h-4 w-4 rounded border-gray-300 text-blue-600 focus:ring-blue-500"
-                    :indeterminate="isIndeterminate"
-                    type="checkbox"
-                    @change="handleSelectAll"
-                  />
-                </div>
-              </th>
-              <th
-                class="w-[25%] min-w-[200px] cursor-pointer px-3 py-4 text-left text-xs font-bold uppercase tracking-wider text-gray-700 hover:bg-gray-100 dark:text-gray-300 dark:hover:bg-gray-600"
-                @click="sortApiKeys('name')"
-              >
-                名称
-                <i
-                  v-if="apiKeysSortBy === 'name'"
-                  :class="[
-                    'fas',
-                    apiKeysSortOrder === 'asc' ? 'fa-sort-up' : 'fa-sort-down',
-                    'ml-1'
-                  ]"
-                />
-                <i v-else class="fas fa-sort ml-1 text-gray-400" />
-              </th>
-              <th
-                class="w-[10%] min-w-[80px] px-3 py-4 text-left text-xs font-bold uppercase tracking-wider text-gray-700 dark:text-gray-300"
-              >
-                标签
-              </th>
-              <th
-                class="w-[8%] min-w-[70px] cursor-pointer px-3 py-4 text-left text-xs font-bold uppercase tracking-wider text-gray-700 hover:bg-gray-100 dark:text-gray-300 dark:hover:bg-gray-600"
-                @click="sortApiKeys('status')"
-              >
-                状态
-                <i
-                  v-if="apiKeysSortBy === 'status'"
-                  :class="[
-                    'fas',
-                    apiKeysSortOrder === 'asc' ? 'fa-sort-up' : 'fa-sort-down',
-                    'ml-1'
-                  ]"
-                />
-                <i v-else class="fas fa-sort ml-1 text-gray-400" />
-              </th>
-              <th
-                class="w-[17%] min-w-[140px] px-3 py-4 text-left text-xs font-bold uppercase tracking-wider text-gray-700 dark:text-gray-300"
-              >
-                使用统计
-                <span
-                  class="cursor-pointer rounded px-2 py-1 hover:bg-gray-100 dark:hover:bg-gray-600"
-                  @click="sortApiKeys('cost')"
-                >
-                  (费用
-                  <i
-                    v-if="apiKeysSortBy === 'cost'"
-                    :class="[
-                      'fas',
-                      apiKeysSortOrder === 'asc' ? 'fa-sort-up' : 'fa-sort-down',
-                      'ml-1'
-                    ]"
-                  />
-                  <i v-else class="fas fa-sort ml-1 text-gray-400" />)
-                </span>
-              </th>
-              <th
-                class="w-[10%] min-w-[90px] cursor-pointer px-3 py-4 text-left text-xs font-bold uppercase tracking-wider text-gray-700 hover:bg-gray-100 dark:text-gray-300 dark:hover:bg-gray-600"
-                @click="sortApiKeys('createdAt')"
-              >
-                创建时间
-                <i
-                  v-if="apiKeysSortBy === 'createdAt'"
-                  :class="[
-                    'fas',
-                    apiKeysSortOrder === 'asc' ? 'fa-sort-up' : 'fa-sort-down',
-                    'ml-1'
-                  ]"
-                />
-                <i v-else class="fas fa-sort ml-1 text-gray-400" />
-              </th>
-              <th
-                class="w-[10%] min-w-[90px] cursor-pointer px-3 py-4 text-left text-xs font-bold uppercase tracking-wider text-gray-700 hover:bg-gray-100 dark:text-gray-300 dark:hover:bg-gray-600"
-                @click="sortApiKeys('expiresAt')"
-              >
-                过期时间
-                <i
-                  v-if="apiKeysSortBy === 'expiresAt'"
-                  :class="[
-                    'fas',
-                    apiKeysSortOrder === 'asc' ? 'fa-sort-up' : 'fa-sort-down',
-                    'ml-1'
-                  ]"
-                />
-                <i v-else class="fas fa-sort ml-1 text-gray-400" />
-              </th>
-              <th
-                class="w-[20%] min-w-[180px] px-3 py-4 text-left text-xs font-bold uppercase tracking-wider text-gray-700 dark:text-gray-300"
-              >
-                操作
-              </th>
-            </tr>
-          </thead>
-          <tbody class="divide-y divide-gray-200/50 dark:divide-gray-600/50">
-            <template v-for="key in paginatedApiKeys" :key="key.id">
-              <!-- API Key 主行 -->
-              <tr class="table-row">
-                <td class="px-3 py-4">
-                  <div class="flex items-center">
-                    <input
-                      v-model="selectedApiKeys"
-                      class="mr-3 h-4 w-4 rounded border-gray-300 text-blue-600 focus:ring-blue-500"
-                      type="checkbox"
-                      :value="key.id"
-                      @change="updateSelectAllState"
-                    />
-                  </div>
-                </td>
-                <td class="px-3 py-4">
-                  <div class="flex items-center">
-                    <div
-                      class="mr-2 flex h-8 w-8 flex-shrink-0 items-center justify-center rounded-lg bg-gradient-to-br from-blue-500 to-blue-600"
-                    >
-                      <i class="fas fa-key text-xs text-white" />
-                    </div>
-                    <div class="min-w-0">
-                      <div
-                        class="truncate text-sm font-semibold text-gray-900 dark:text-gray-100"
-                        :title="key.name"
-                      >
-                        {{ key.name }}
-                      </div>
-                      <div
-                        class="truncate text-xs text-gray-500 dark:text-gray-400"
-                        :title="key.id"
-                      >
-                        {{ key.id }}
-                      </div>
-                      <!-- 显示 Key 预览 -->
-                      <div v-if="key.keyPreview" class="mt-0.5 truncate text-xs text-gray-600">
-                        <button
-                          class="inline-flex items-center transition-colors hover:text-gray-800"
-                          type="button"
-                          @click.stop="toggleKeyPreview(key.id)"
-                        >
-                          <i
-                            :class="[
-                              'fas mr-1 text-gray-400',
-                              visibleKeyPreviews.has(key.id) ? 'fa-eye-slash' : 'fa-eye'
-                            ]"
-                          />
-                          <span v-if="visibleKeyPreviews.has(key.id)" class="font-mono">
-                            {{ key.keyPreview }}
-                          </span>
-                          <span v-else class="text-gray-500">点击查看标识</span>
-                        </button>
-                      </div>
-                      <!-- 账户绑定信息 -->
-                      <div class="mt-1.5 space-y-1">
-                        <!-- Claude 绑定 -->
-                        <div
-                          v-if="key.claudeAccountId || key.claudeConsoleAccountId"
-                          class="flex items-center gap-1 text-xs"
-                        >
-                          <span
-                            class="inline-flex items-center rounded bg-indigo-100 px-1.5 py-0.5 text-indigo-700"
-                          >
-                            <i class="fas fa-brain mr-1 text-[10px]" />
-                            Claude
-                          </span>
-                          <span class="truncate text-gray-600 dark:text-gray-400">
-                            {{ getClaudeBindingInfo(key) }}
-                          </span>
-                        </div>
-                        <!-- Gemini 绑定 -->
-                        <div v-if="key.geminiAccountId" class="flex items-center gap-1 text-xs">
-                          <span
-                            class="inline-flex items-center rounded bg-yellow-100 px-1.5 py-0.5 text-yellow-700"
-                          >
-                            <i class="fas fa-robot mr-1 text-[10px]" />
-                            Gemini
-                          </span>
-                          <span class="truncate text-gray-600 dark:text-gray-400">
-                            {{ getGeminiBindingInfo(key) }}
-                          </span>
-                        </div>
-                        <!-- OpenAI 绑定 -->
-                        <div v-if="key.openaiAccountId" class="flex items-center gap-1 text-xs">
-                          <span
-                            class="inline-flex items-center rounded bg-gray-100 px-1.5 py-0.5 text-gray-700"
-                          >
-                            <i class="fa-openai mr-1 text-[10px]" />
-                            OpenAI
-                          </span>
-                          <span class="truncate text-gray-600 dark:text-gray-400">
-                            {{ getOpenAIBindingInfo(key) }}
-                          </span>
-                        </div>
-                        <!-- Bedrock 绑定 -->
-                        <div v-if="key.bedrockAccountId" class="flex items-center gap-1 text-xs">
-                          <span
-                            class="inline-flex items-center rounded bg-orange-100 px-1.5 py-0.5 text-orange-700"
-                          >
-                            <i class="fas fa-cloud mr-1 text-[10px]" />
-                            Bedrock
-                          </span>
-                          <span class="truncate text-gray-600">
-                            {{ getBedrockBindingInfo(key) }}
-                          </span>
-                        </div>
-                        <!-- 无绑定时显示共享池 -->
-                        <div
-                          v-if="
-                            !key.claudeAccountId &&
-                            !key.claudeConsoleAccountId &&
-                            !key.geminiAccountId &&
-                            !key.openaiAccountId &&
-                            !key.bedrockAccountId
-                          "
-                          class="text-xs text-gray-500"
-                        >
-                          <i class="fas fa-share-alt mr-1" />
-                          使用共享池
-                        </div>
-                      </div>
-=======
           <!-- 桌面端表格视图 -->
           <div v-else class="table-container hidden md:block">
             <table class="w-full table-fixed">
@@ -434,7 +202,6 @@
                         type="checkbox"
                         @change="handleSelectAll"
                       />
->>>>>>> 9c3fec75
                     </div>
                   </th>
                   <th
@@ -563,6 +330,30 @@
                             :title="key.id"
                           >
                             {{ key.id }}
+                          </div>
+                          <!-- 显示 Key 预览 -->
+                          <div
+                            v-if="key.keyPreview"
+                            class="mt-0.5 truncate text-xs text-gray-600 dark:text-gray-400"
+                          >
+                            <button
+                              class="inline-flex items-center transition-colors hover:text-gray-800 dark:hover:text-gray-200"
+                              type="button"
+                              @click.stop="toggleKeyPreview(key.id)"
+                            >
+                              <i
+                                :class="[
+                                  'fas mr-1 text-gray-400',
+                                  visibleKeyPreviews.has(key.id) ? 'fa-eye-slash' : 'fa-eye'
+                                ]"
+                              />
+                              <span v-if="visibleKeyPreviews.has(key.id)" class="font-mono">
+                                {{ key.keyPreview }}
+                              </span>
+                              <span v-else class="text-gray-500 dark:text-gray-400"
+                                >点击查看标识</span
+                              >
+                            </button>
                           </div>
                           <!-- 账户绑定信息 -->
                           <div class="mt-1.5 space-y-1">
@@ -1133,87 +924,11 @@
                           </div>
                         </div>
                       </div>
-<<<<<<< HEAD
-                    </div>
-                  </div>
-                </td>
-              </tr>
-            </template>
-          </tbody>
-        </table>
-      </div>
-
-      <!-- 移动端卡片视图 -->
-      <div v-if="!apiKeysLoading && sortedApiKeys.length > 0" class="space-y-3 md:hidden">
-        <div
-          v-for="key in paginatedApiKeys"
-          :key="key.id"
-          class="card p-4 transition-shadow hover:shadow-lg"
-        >
-          <!-- 卡片头部 -->
-          <div class="mb-3 flex items-start justify-between">
-            <div class="flex items-center gap-3">
-              <input
-                v-model="selectedApiKeys"
-                class="mt-1 h-4 w-4 rounded border-gray-300 text-blue-600 focus:ring-blue-500"
-                type="checkbox"
-                :value="key.id"
-                @change="updateSelectAllState"
-              />
-              <div
-                class="flex h-10 w-10 flex-shrink-0 items-center justify-center rounded-lg bg-gradient-to-br from-blue-500 to-blue-600"
-              >
-                <i class="fas fa-key text-sm text-white" />
-              </div>
-              <div>
-                <h4 class="text-sm font-semibold text-gray-900 dark:text-gray-100">
-                  {{ key.name }}
-                </h4>
-                <p class="mt-0.5 text-xs text-gray-500 dark:text-gray-400">
-                  {{ key.id }}
-                </p>
-                <!-- 显示 Key 预览 -->
-                <div v-if="key.keyPreview" class="mt-0.5 text-xs text-gray-600">
-                  <button
-                    class="inline-flex items-center transition-colors hover:text-gray-800"
-                    type="button"
-                    @click.stop="toggleKeyPreview(key.id)"
-                  >
-                    <i
-                      :class="[
-                        'fas mr-1 text-gray-400',
-                        visibleKeyPreviews.has(key.id) ? 'fa-eye-slash' : 'fa-eye'
-                      ]"
-                    />
-                    <span v-if="visibleKeyPreviews.has(key.id)" class="font-mono">
-                      {{ key.keyPreview }}
-                    </span>
-                    <span v-else class="text-gray-500">点击查看标识</span>
-                  </button>
-                </div>
-              </div>
-            </div>
-            <span
-              :class="[
-                'inline-flex items-center rounded-full px-2 py-1 text-xs font-semibold',
-                key.isActive ? 'bg-green-100 text-green-800' : 'bg-red-100 text-red-800'
-              ]"
-            >
-              <div
-                :class="[
-                  'mr-1.5 h-1.5 w-1.5 rounded-full',
-                  key.isActive ? 'bg-green-500' : 'bg-red-500'
-                ]"
-              />
-              {{ key.isActive ? '活跃' : '已停用' }}
-            </span>
-=======
                     </td>
                   </tr>
                 </template>
               </tbody>
             </table>
->>>>>>> 9c3fec75
           </div>
 
           <!-- 移动端卡片视图 -->
@@ -1438,6 +1153,33 @@
                       </svg>
                     </button>
                   </div>
+                </div>
+              </div>
+              <div>
+                <h4 class="text-sm font-semibold text-gray-900 dark:text-gray-100">
+                  {{ key.name }}
+                </h4>
+                <p class="mt-0.5 text-xs text-gray-500 dark:text-gray-400">
+                  {{ key.id }}
+                </p>
+                <!-- 显示 Key 预览 -->
+                <div v-if="key.keyPreview" class="mt-0.5 text-xs text-gray-600">
+                  <button
+                    class="inline-flex items-center transition-colors hover:text-gray-800"
+                    type="button"
+                    @click.stop="toggleKeyPreview(key.id)"
+                  >
+                    <i
+                      :class="[
+                        'fas mr-1 text-gray-400',
+                        visibleKeyPreviews.has(key.id) ? 'fa-eye-slash' : 'fa-eye'
+                      ]"
+                    />
+                    <span v-if="visibleKeyPreviews.has(key.id)" class="font-mono">
+                      {{ key.keyPreview }}
+                    </span>
+                    <span v-else class="text-gray-500">点击查看标识</span>
+                  </button>
                 </div>
               </div>
 
