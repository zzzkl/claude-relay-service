--- conflicted
+++ resolved
@@ -987,7 +987,6 @@
               rateLimitResetAt: null,
               minutesRemaining: 0
             },
-<<<<<<< HEAD
         // 添加会话窗口信息
         sessionWindow: sessionWindowInfo || {
           hasActiveWindow: false,
@@ -1001,7 +1000,8 @@
             requests: 0,
             modelDistribution: {}
           }
-        }
+        },
+        codexUsage
       }
 
       // 为前端兼容性添加 usage.sessionWindow 字段
@@ -1015,10 +1015,6 @@
 
       // 不解密敏感字段，只返回基本信息
       accounts.push(accountObj)
-=======
-        codexUsage
-      })
->>>>>>> 3e348cb7
     }
   }
 
