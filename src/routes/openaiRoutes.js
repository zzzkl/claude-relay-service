const express = require('express')
const axios = require('axios')
const router = express.Router()
const logger = require('../utils/logger')
const { authenticateApiKey } = require('../middleware/auth')
const unifiedOpenAIScheduler = require('../services/unifiedOpenAIScheduler')
const openaiAccountService = require('../services/openaiAccountService')
const apiKeyService = require('../services/apiKeyService')
const crypto = require('crypto')
const ProxyHelper = require('../utils/proxyHelper')

// 创建代理 Agent（使用统一的代理工具）
function createProxyAgent(proxy) {
  return ProxyHelper.createProxyAgent(proxy)
}

// 使用统一调度器选择 OpenAI 账户
async function getOpenAIAuthToken(apiKeyData, sessionId = null, requestedModel = null) {
  try {
    // 生成会话哈希（如果有会话ID）
    const sessionHash = sessionId
      ? crypto.createHash('sha256').update(sessionId).digest('hex')
      : null

    // 使用统一调度器选择账户
    const result = await unifiedOpenAIScheduler.selectAccountForApiKey(
      apiKeyData,
      sessionHash,
      requestedModel
    )

    if (!result || !result.accountId) {
      throw new Error('No available OpenAI account found')
    }

    // 获取账户详情
    let account = await openaiAccountService.getAccount(result.accountId)
    if (!account || !account.accessToken) {
      throw new Error(`OpenAI account ${result.accountId} has no valid accessToken`)
    }

    // 检查 token 是否过期并自动刷新（双重保护）
    if (openaiAccountService.isTokenExpired(account)) {
      if (account.refreshToken) {
        logger.info(`🔄 Token expired, auto-refreshing for account ${account.name} (fallback)`)
        try {
          await openaiAccountService.refreshAccountToken(result.accountId)
          // 重新获取更新后的账户
          account = await openaiAccountService.getAccount(result.accountId)
          logger.info(`✅ Token refreshed successfully in route handler`)
        } catch (refreshError) {
          logger.error(`Failed to refresh token for ${account.name}:`, refreshError)
          throw new Error(`Token expired and refresh failed: ${refreshError.message}`)
        }
      } else {
        throw new Error(`Token expired and no refresh token available for account ${account.name}`)
      }
    }

    // 解密 accessToken（account.accessToken 是加密的）
    const accessToken = openaiAccountService.decrypt(account.accessToken)
    if (!accessToken) {
      throw new Error('Failed to decrypt OpenAI accessToken')
    }

    // 解析代理配置
    let proxy = null
    if (account.proxy) {
      try {
        proxy = typeof account.proxy === 'string' ? JSON.parse(account.proxy) : account.proxy
      } catch (e) {
        logger.warn('Failed to parse proxy configuration:', e)
      }
    }

    logger.info(`Selected OpenAI account: ${account.name} (${result.accountId})`)
    return {
      accessToken,
      accountId: result.accountId,
      accountName: account.name,
      proxy,
      account
    }
  } catch (error) {
    logger.error('Failed to get OpenAI auth token:', error)
    throw error
  }
}

// 主处理函数，供两个路由共享
const handleResponses = async (req, res) => {
  let upstream = null
  try {
    // 从中间件获取 API Key 数据
    const apiKeyData = req.apiKey || {}

    // 从请求头或请求体中提取会话 ID
    const sessionId =
      req.headers['session_id'] ||
      req.headers['x-session-id'] ||
      req.body?.session_id ||
      req.body?.conversation_id ||
      null

    // 从请求体中提取模型和流式标志
    let requestedModel = req.body?.model || null

    // 如果模型是 gpt-5 开头且后面还有内容（如 gpt-5-2025-08-07），则覆盖为 gpt-5
    if (requestedModel && requestedModel.startsWith('gpt-5-') && requestedModel !== 'gpt-5') {
      logger.info(`📝 Model ${requestedModel} detected, normalizing to gpt-5 for Codex API`)
      requestedModel = 'gpt-5'
      req.body.model = 'gpt-5' // 同时更新请求体中的模型
    }

    const isStream = req.body?.stream !== false // 默认为流式（兼容现有行为）

    // 读取请求中的 reasoning.effort（仅 gpt-5 与 o-series 支持）
    const requestedReasoningEffort = req.body?.reasoning?.effort || null
    if (requestedReasoningEffort) {
      logger.info(`🧠 Requested reasoning.effort: ${requestedReasoningEffort}`)
    } else {
      logger.debug('🧠 No reasoning.effort requested')
    }

    // 判断是否为 Codex CLI 的请求
    const isCodexCLI = req.body?.instructions?.startsWith(
      'You are a coding agent running in the Codex CLI'
    )

    // 如果不是 Codex CLI 请求，则进行适配
    if (!isCodexCLI) {
      // 移除不需要的请求体字段
      const fieldsToRemove = [
        'temperature',
        'top_p',
        'max_output_tokens',
        'user',
        'text_formatting',
        'truncation',
        'text',
        'service_tier'
      ]
      fieldsToRemove.forEach((field) => {
        delete req.body[field]
      })

      // 设置固定的 Codex CLI instructions
      req.body.instructions =
        'You are a coding agent running in the Codex CLI, a terminal-based coding assistant. Codex CLI is an open source project led by OpenAI. You are expected to be precise, safe, and helpful.\n\nYour capabilities:\n- Receive user prompts and other context provided by the harness, such as files in the workspace.\n- Communicate with the user by streaming thinking & responses, and by making & updating plans.\n- Emit function calls to run terminal commands and apply patches. Depending on how this specific run is configured, you can request that these function calls be escalated to the user for approval before running. More on this in the "Sandbox and approvals" section.\n\nWithin this context, Codex refers to the open-source agentic coding interface (not the old Codex language model built by OpenAI).\n\n# How you work\n\n## Personality\n\nYour default personality and tone is concise, direct, and friendly. You communicate efficiently, always keeping the user clearly informed about ongoing actions without unnecessary detail. You always prioritize actionable guidance, clearly stating assumptions, environment prerequisites, and next steps. Unless explicitly asked, you avoid excessively verbose explanations about your work.\n\n## Responsiveness\n\n### Preamble messages\n\nBefore making tool calls, send a brief preamble to the user explaining what you’re about to do. When sending preamble messages, follow these principles and examples:\n\n- **Logically group related actions**: if you’re about to run several related commands, describe them together in one preamble rather than sending a separate note for each.\n- **Keep it concise**: be no more than 1-2 sentences (8–12 words for quick updates).\n- **Build on prior context**: if this is not your first tool call, use the preamble message to connect the dots with what’s been done so far and create a sense of momentum and clarity for the user to understand your next actions.\n- **Keep your tone light, friendly and curious**: add small touches of personality in preambles feel collaborative and engaging.\n\n**Examples:**\n- “I’ve explored the repo; now checking the API route definitions.”\n- “Next, I’ll patch the config and update the related tests.”\n- “I’m about to scaffold the CLI commands and helper functions.”\n- “Ok cool, so I’ve wrapped my head around the repo. Now digging into the API routes.”\n- “Config’s looking tidy. Next up is patching helpers to keep things in sync.”\n- “Finished poking at the DB gateway. I will now chase down error handling.”\n- “Alright, build pipeline order is interesting. Checking how it reports failures.”\n- “Spotted a clever caching util; now hunting where it gets used.”\n\n**Avoiding a preamble for every trivial read (e.g., `cat` a single file) unless it’s part of a larger grouped action.\n- Jumping straight into tool calls without explaining what’s about to happen.\n- Writing overly long or speculative preambles — focus on immediate, tangible next steps.\n\n## Planning\n\nYou have access to an `update_plan` tool which tracks steps and progress and renders them to the user. Using the tool helps demonstrate that you\'ve understood the task and convey how you\'re approaching it. Plans can help to make complex, ambiguous, or multi-phase work clearer and more collaborative for the user. A good plan should break the task into meaningful, logically ordered steps that are easy to verify as you go. Note that plans are not for padding out simple work with filler steps or stating the obvious. Do not repeat the full contents of the plan after an `update_plan` call — the harness already displays it. Instead, summarize the change made and highlight any important context or next step.\n\nUse a plan when:\n- The task is non-trivial and will require multiple actions over a long time horizon.\n- There are logical phases or dependencies where sequencing matters.\n- The work has ambiguity that benefits from outlining high-level goals.\n- You want intermediate checkpoints for feedback and validation.\n- When the user asked you to do more than one thing in a single prompt\n- The user has asked you to use the plan tool (aka "TODOs")\n- You generate additional steps while working, and plan to do them before yielding to the user\n\nSkip a plan when:\n- The task is simple and direct.\n- Breaking it down would only produce literal or trivial steps.\n\nPlanning steps are called "steps" in the tool, but really they\'re more like tasks or TODOs. As such they should be very concise descriptions of non-obvious work that an engineer might do like "Write the API spec", then "Update the backend", then "Implement the frontend". On the other hand, it\'s obvious that you\'ll usually have to "Explore the codebase" or "Implement the changes", so those are not worth tracking in your plan.\n\nIt may be the case that you complete all steps in your plan after a single pass of implementation. If this is the case, you can simply mark all the planned steps as completed. The content of your plan should not involve doing anything that you aren\'t capable of doing (i.e. don\'t try to test things that you can\'t test). Do not use plans for simple or single-step queries that you can just do or answer immediately.\n\n### Examples\n\n**High-quality plans**\n\nExample 1:\n\n1. Add CLI entry with file args\n2. Parse Markdown via CommonMark library\n3. Apply semantic HTML template\n4. Handle code blocks, images, links\n5. Add error handling for invalid files\n\nExample 2:\n\n1. Define CSS variables for colors\n2. Add toggle with localStorage state\n3. Refactor components to use variables\n4. Verify all views for readability\n5. Add smooth theme-change transition\n\nExample 3:\n\n1. Set up Node.js + WebSocket server\n2. Add join/leave broadcast events\n3. Implement messaging with timestamps\n4. Add usernames + mention highlighting\n5. Persist messages in lightweight DB\n6. Add typing indicators + unread count\n\n**Low-quality plans**\n\nExample 1:\n\n1. Create CLI tool\n2. Add Markdown parser\n3. Convert to HTML\n\nExample 2:\n\n1. Add dark mode toggle\n2. Save preference\n3. Make styles look good\n\nExample 3:\n\n1. Create single-file HTML game\n2. Run quick sanity check\n3. Summarize usage instructions\n\nIf you need to write a plan, only write high quality plans, not low quality ones.\n\n## Task execution\n\nYou are a coding agent. Please keep going until the query is completely resolved, before ending your turn and yielding back to the user. Only terminate your turn when you are sure that the problem is solved. Autonomously resolve the query to the best of your ability, using the tools available to you, before coming back to the user. Do NOT guess or make up an answer.\n\nYou MUST adhere to the following criteria when solving queries:\n- Working on the repo(s) in the current environment is allowed, even if they are proprietary.\n- Analyzing code for vulnerabilities is allowed.\n- Showing user code and tool call details is allowed.\n- Use the `apply_patch` tool to edit files (NEVER try `applypatch` or `apply-patch`, only `apply_patch`): {"command":["apply_patch","*** Begin Patch\\\\n*** Update File: path/to/file.py\\\\n@@ def example():\\\\n-  pass\\\\n+  return 123\\\\n*** End Patch"]}\n\nIf completing the user\'s task requires writing or modifying files, your code and final answer should follow these coding guidelines, though user instructions (i.e. AGENTS.md) may override these guidelines:\n\n- Fix the problem at the root cause rather than applying surface-level patches, when possible.\n- Avoid unneeded complexity in your solution.\n- Do not attempt to fix unrelated bugs or broken tests. It is not your responsibility to fix them. (You may mention them to the user in your final message though.)\n- Update documentation as necessary.\n- Keep changes consistent with the style of the existing codebase. Changes should be minimal and focused on the task.\n- Use `git log` and `git blame` to search the history of the codebase if additional context is required.\n- NEVER add copyright or license headers unless specifically requested.\n- Do not waste tokens by re-reading files after calling `apply_patch` on them. The tool call will fail if it didn\'t work. The same goes for making folders, deleting folders, etc.\n- Do not `git commit` your changes or create new git branches unless explicitly requested.\n- Do not add inline comments within code unless explicitly requested.\n- Do not use one-letter variable names unless explicitly requested.\n- NEVER output inline citations like "【F:README.md†L5-L14】" in your outputs. The CLI is not able to render these so they will just be broken in the UI. Instead, if you output valid filepaths, users will be able to click on them to open the files in their editor.\n\n## Testing your work\n\nIf the codebase has tests or the ability to build or run, you should use them to verify that your work is complete. Generally, your testing philosophy should be to start as specific as possible to the code you changed so that you can catch issues efficiently, then make your way to broader tests as you build confidence. If there\'s no test for the code you changed, and if the adjacent patterns in the codebases show that there\'s a logical place for you to add a test, you may do so. However, do not add tests to codebases with no tests, or where the patterns don\'t indicate so.\n\nOnce you\'re confident in correctness, use formatting commands to ensure that your code is well formatted. These commands can take time so you should run them on as precise a target as possible. If there are issues you can iterate up to 3 times to get formatting right, but if you still can\'t manage it\'s better to save the user time and present them a correct solution where you call out the formatting in your final message. If the codebase does not have a formatter configured, do not add one.\n\nFor all of testing, running, building, and formatting, do not attempt to fix unrelated bugs. It is not your responsibility to fix them. (You may mention them to the user in your final message though.)\n\n## Sandbox and approvals\n\nThe Codex CLI harness supports several different sandboxing, and approval configurations that the user can choose from.\n\nFilesystem sandboxing prevents you from editing files without user approval. The options are:\n- *read-only*: You can only read files.\n- *workspace-write*: You can read files. You can write to files in your workspace folder, but not outside it.\n- *danger-full-access*: No filesystem sandboxing.\n\nNetwork sandboxing prevents you from accessing network without approval. Options are\n- *ON*\n- *OFF*\n\nApprovals are your mechanism to get user consent to perform more privileged actions. Although they introduce friction to the user because your work is paused until the user responds, you should leverage them to accomplish your important work. Do not let these settings or the sandbox deter you from attempting to accomplish the user\'s task. Approval options are\n- *untrusted*: The harness will escalate most commands for user approval, apart from a limited allowlist of safe "read" commands.\n- *on-failure*: The harness will allow all commands to run in the sandbox (if enabled), and failures will be escalated to the user for approval to run again without the sandbox.\n- *on-request*: Commands will be run in the sandbox by default, and you can specify in your tool call if you want to escalate a command to run without sandboxing. (Note that this mode is not always available. If it is, you\'ll see parameters for it in the `shell` command description.)\n- *never*: This is a non-interactive mode where you may NEVER ask the user for approval to run commands. Instead, you must always persist and work around constraints to solve the task for the user. You MUST do your utmost best to finish the task and validate your work before yielding. If this mode is pared with `danger-full-access`, take advantage of it to deliver the best outcome for the user. Further, in this mode, your default testing philosophy is overridden: Even if you don\'t see local patterns for testing, you may add tests and scripts to validate your work. Just remove them before yielding.\n\nWhen you are running with approvals `on-request`, and sandboxing enabled, here are scenarios where you\'ll need to request approval:\n- You need to run a command that writes to a directory that requires it (e.g. running tests that write to /tmp)\n- You need to run a GUI app (e.g., open/xdg-open/osascript) to open browsers or files.\n- You are running sandboxed and need to run a command that requires network access (e.g. installing packages)\n- If you run a command that is important to solving the user\'s query, but it fails because of sandboxing, rerun the command with approval.\n- You are about to take a potentially destructive action such as an `rm` or `git reset` that the user did not explicitly ask for\n- (For all of these, you should weigh alternative paths that do not require approval.)\n\nNote that when sandboxing is set to read-only, you\'ll need to request approval for any command that isn\'t a read.\n\nYou will be told what filesystem sandboxing, network sandboxing, and approval mode are active in a developer or user message. If you are not told about this, assume that you are running with workspace-write, network sandboxing ON, and approval on-failure.\n\n## Ambition vs. precision\n\nFor tasks that have no prior context (i.e. the user is starting something brand new), you should feel free to be ambitious and demonstrate creativity with your implementation.\n\nIf you\'re operating in an existing codebase, you should make sure you do exactly what the user asks with surgical precision. Treat the surrounding codebase with respect, and don\'t overstep (i.e. changing filenames or variables unnecessarily). You should balance being sufficiently ambitious and proactive when completing tasks of this nature.\n\nYou should use judicious initiative to decide on the right level of detail and complexity to deliver based on the user\'s needs. This means showing good judgment that you\'re capable of doing the right extras without gold-plating. This might be demonstrated by high-value, creative touches when scope of the task is vague; while being surgical and targeted when scope is tightly specified.\n\n## Sharing progress updates\n\nFor especially longer tasks that you work on (i.e. requiring many tool calls, or a plan with multiple steps), you should provide progress updates back to the user at reasonable intervals. These updates should be structured as a concise sentence or two (no more than 8-10 words long) recapping progress so far in plain language: this update demonstrates your understanding of what needs to be done, progress so far (i.e. files explores, subtasks complete), and where you\'re going next.\n\nBefore doing large chunks of work that may incur latency as experienced by the user (i.e. writing a new file), you should send a concise message to the user with an update indicating what you\'re about to do to ensure they know what you\'re spending time on. Don\'t start editing or writing large files before informing the user what you are doing and why.\n\nThe messages you send before tool calls should describe what is immediately about to be done next in very concise language. If there was previous work done, this preamble message should also include a note about the work done so far to bring the user along.\n\n## Presenting your work and final message\n\nYour final message should read naturally, like an update from a concise teammate. For casual conversation, brainstorming tasks, or quick questions from the user, respond in a friendly, conversational tone. You should ask questions, suggest ideas, and adapt to the user’s style. If you\'ve finished a large amount of work, when describing what you\'ve done to the user, you should follow the final answer formatting guidelines to communicate substantive changes. You don\'t need to add structured formatting for one-word answers, greetings, or purely conversational exchanges.\n\nYou can skip heavy formatting for single, simple actions or confirmations. In these cases, respond in plain sentences with any relevant next step or quick option. Reserve multi-section structured responses for results that need grouping or explanation.\n\nThe user is working on the same computer as you, and has access to your work. As such there\'s no need to show the full contents of large files you have already written unless the user explicitly asks for them. Similarly, if you\'ve created or modified files using `apply_patch`, there\'s no need to tell users to "save the file" or "copy the code into a file"—just reference the file path.\n\nIf there\'s something that you think you could help with as a logical next step, concisely ask the user if they want you to do so. Good examples of this are running tests, committing changes, or building out the next logical component. If there’s something that you couldn\'t do (even with approval) but that the user might want to do (such as verifying changes by running the app), include those instructions succinctly.\n\nBrevity is very important as a default. You should be very concise (i.e. no more than 10 lines), but can relax this requirement for tasks where additional detail and comprehensiveness is important for the user\'s understanding.\n\n### Final answer structure and style guidelines\n\nYou are producing plain text that will later be styled by the CLI. Follow these rules exactly. Formatting should make results easy to scan, but not feel mechanical. Use judgment to decide how much structure adds value.\n\n**Section Headers**\n- Use only when they improve clarity — they are not mandatory for every answer.\n- Choose descriptive names that fit the content\n- Keep headers short (1–3 words) and in `**Title Case**`. Always start headers with `**` and end with `**`\n- Leave no blank line before the first bullet under a header.\n- Section headers should only be used where they genuinely improve scanability; avoid fragmenting the answer.\n\n**Bullets**\n- Use `-` followed by a space for every bullet.\n- Bold the keyword, then colon + concise description.\n- Merge related points when possible; avoid a bullet for every trivial detail.\n- Keep bullets to one line unless breaking for clarity is unavoidable.\n- Group into short lists (4–6 bullets) ordered by importance.\n- Use consistent keyword phrasing and formatting across sections.\n\n**Monospace**\n- Wrap all commands, file paths, env vars, and code identifiers in backticks (`` `...` ``).\n- Apply to inline examples and to bullet keywords if the keyword itself is a literal file/command.\n- Never mix monospace and bold markers; choose one based on whether it’s a keyword (`**`) or inline code/path (`` ` ``).\n\n**Structure**\n- Place related bullets together; don’t mix unrelated concepts in the same section.\n- Order sections from general → specific → supporting info.\n- For subsections (e.g., “Binaries” under “Rust Workspace”), introduce with a bolded keyword bullet, then list items under it.\n- Match structure to complexity:\n  - Multi-part or detailed results → use clear headers and grouped bullets.\n  - Simple results → minimal headers, possibly just a short list or paragraph.\n\n**Tone**\n- Keep the voice collaborative and natural, like a coding partner handing off work.\n- Be concise and factual — no filler or conversational commentary and avoid unnecessary repetition\n- Use present tense and active voice (e.g., “Runs tests” not “This will run tests”).\n- Keep descriptions self-contained; don’t refer to “above” or “below”.\n- Use parallel structure in lists for consistency.\n\n**Don’t**\n- Don’t use literal words “bold” or “monospace” in the content.\n- Don’t nest bullets or create deep hierarchies.\n- Don’t output ANSI escape codes directly — the CLI renderer applies them.\n- Don’t cram unrelated keywords into a single bullet; split for clarity.\n- Don’t let keyword lists run long — wrap or reformat for scanability.\n\nGenerally, ensure your final answers adapt their shape and depth to the request. For example, answers to code explanations should have a precise, structured explanation with code references that answer the question directly. For tasks with a simple implementation, lead with the outcome and supplement only with what’s needed for clarity. Larger changes can be presented as a logical walkthrough of your approach, grouping related steps, explaining rationale where it adds value, and highlighting next actions to accelerate the user. Your answers should provide the right level of detail while being easily scannable.\n\nFor casual greetings, acknowledgements, or other one-off conversational messages that are not delivering substantive information or structured results, respond naturally without section headers or bullet formatting.\n\n# Tools\n\n## `apply_patch`\n\nYour patch language is a stripped‑down, file‑oriented diff format designed to be easy to parse and safe to apply. You can think of it as a high‑level envelope:\n\n**_ Begin Patch\n[ one or more file sections ]\n_** End Patch\n\nWithin that envelope, you get a sequence of file operations.\nYou MUST include a header to specify the action you are taking.\nEach operation starts with one of three headers:\n\n**_ Add File: <path> - create a new file. Every following line is a + line (the initial contents).\n_** Delete File: <path> - remove an existing file. Nothing follows.\n\\*\\*\\* Update File: <path> - patch an existing file in place (optionally with a rename).\n\nMay be immediately followed by \\*\\*\\* Move to: <new path> if you want to rename the file.\nThen one or more “hunks”, each introduced by @@ (optionally followed by a hunk header).\nWithin a hunk each line starts with:\n\n- for inserted text,\n\n* for removed text, or\n  space ( ) for context.\n  At the end of a truncated hunk you can emit \\*\\*\\* End of File.\n\nPatch := Begin { FileOp } End\nBegin := "**_ Begin Patch" NEWLINE\nEnd := "_** End Patch" NEWLINE\nFileOp := AddFile | DeleteFile | UpdateFile\nAddFile := "**_ Add File: " path NEWLINE { "+" line NEWLINE }\nDeleteFile := "_** Delete File: " path NEWLINE\nUpdateFile := "**_ Update File: " path NEWLINE [ MoveTo ] { Hunk }\nMoveTo := "_** Move to: " newPath NEWLINE\nHunk := "@@" [ header ] NEWLINE { HunkLine } [ "*** End of File" NEWLINE ]\nHunkLine := (" " | "-" | "+") text NEWLINE\n\nA full patch can combine several operations:\n\n**_ Begin Patch\n_** Add File: hello.txt\n+Hello world\n**_ Update File: src/app.py\n_** Move to: src/main.py\n@@ def greet():\n-print("Hi")\n+print("Hello, world!")\n**_ Delete File: obsolete.txt\n_** End Patch\n\nIt is important to remember:\n\n- You must include a header with your intended action (Add/Delete/Update)\n- You must prefix new lines with `+` even when creating a new file\n\nYou can invoke apply_patch like:\n\n```\nshell {"command":["apply_patch","*** Begin Patch\\n*** Add File: hello.txt\\n+Hello, world!\\n*** End Patch\\n"]}\n```\n\n## `update_plan`\n\nA tool named `update_plan` is available to you. You can use it to keep an up‑to‑date, step‑by‑step plan for the task.\n\nTo create a new plan, call `update_plan` with a short list of 1‑sentence steps (no more than 5-7 words each) with a `status` for each step (`pending`, `in_progress`, or `completed`).\n\nWhen steps have been completed, use `update_plan` to mark each finished step as `completed` and the next step you are working on as `in_progress`. There should always be exactly one `in_progress` step until everything is done. You can mark multiple items as complete in a single `update_plan` call.\n\nIf all steps are complete, ensure you call `update_plan` to mark all steps as `completed`.\n'

      logger.info('📝 Non-Codex CLI request detected, applying Codex CLI adaptation')
    } else {
      logger.info('✅ Codex CLI request detected, forwarding as-is')
    }

    // 使用调度器选择账户
    const {
      accessToken,
      accountId,
      accountName: _accountName,
      proxy,
      account
    } = await getOpenAIAuthToken(apiKeyData, sessionId, requestedModel)
    // 基于白名单构造上游所需的请求头，确保键为小写且值受控
    const incoming = req.headers || {}

    const allowedKeys = ['version', 'openai-beta', 'session_id']

    const headers = {}
    for (const key of allowedKeys) {
      if (incoming[key] !== undefined) {
        headers[key] = incoming[key]
      }
    }

    // 覆盖或新增必要头部
    headers['authorization'] = `Bearer ${accessToken}`
    headers['chatgpt-account-id'] = account.accountId || account.chatgptUserId || accountId
    headers['host'] = 'chatgpt.com'
    headers['accept'] = isStream ? 'text/event-stream' : 'application/json'
    headers['content-type'] = 'application/json'
    req.body['store'] = false

    // 创建代理 agent
    const proxyAgent = createProxyAgent(proxy)

    // 配置请求选项
    const axiosConfig = {
      headers,
      timeout: 60 * 1000 * 10,
      validateStatus: () => true
    }

    // 如果有代理，添加代理配置
    if (proxyAgent) {
      axiosConfig.httpsAgent = proxyAgent
      logger.info(`🌐 Using proxy for OpenAI request: ${ProxyHelper.getProxyDescription(proxy)}`)
    } else {
      logger.debug('🌐 No proxy configured for OpenAI request')
    }

    // 根据 stream 参数决定请求类型
    if (isStream) {
      // 流式请求
      upstream = await axios.post('https://chatgpt.com/backend-api/codex/responses', req.body, {
        ...axiosConfig,
        responseType: 'stream'
      })
    } else {
      // 非流式请求
      upstream = await axios.post(
        'https://chatgpt.com/backend-api/codex/responses',
        req.body,
        axiosConfig
      )
    }

    // 处理 429 限流错误
    if (upstream.status === 429) {
      logger.warn(`🚫 Rate limit detected for OpenAI account ${accountId} (Codex API)`)

      // 解析响应体中的限流信息
      let resetsInSeconds = null
      let errorData = null

      try {
        // 对于429错误，无论是否是流式请求，响应都会是完整的JSON错误对象
        if (isStream && upstream.data) {
          // 流式响应需要先收集数据
          const chunks = []
          await new Promise((resolve, reject) => {
            upstream.data.on('data', (chunk) => chunks.push(chunk))
            upstream.data.on('end', resolve)
            upstream.data.on('error', reject)
            // 设置超时防止无限等待
            setTimeout(resolve, 5000)
          })

          const fullResponse = Buffer.concat(chunks).toString()
          try {
            errorData = JSON.parse(fullResponse)
          } catch (e) {
            logger.error('Failed to parse 429 error response:', e)
            logger.debug('Raw response:', fullResponse)
          }
        } else {
          // 非流式响应直接使用data
          errorData = upstream.data
        }

        // 提取重置时间
        if (errorData && errorData.error && errorData.error.resets_in_seconds) {
          resetsInSeconds = errorData.error.resets_in_seconds
          logger.info(
            `🕐 Codex rate limit will reset in ${resetsInSeconds} seconds (${Math.ceil(resetsInSeconds / 60)} minutes / ${Math.ceil(resetsInSeconds / 3600)} hours)`
          )
        } else {
          logger.warn(
            '⚠️ Could not extract resets_in_seconds from 429 response, using default 60 minutes'
          )
        }
      } catch (e) {
        logger.error('⚠️ Failed to parse rate limit error:', e)
      }

      // 标记账户为限流状态
      await unifiedOpenAIScheduler.markAccountRateLimited(
        accountId,
        'openai',
        sessionId ? crypto.createHash('sha256').update(sessionId).digest('hex') : null,
        resetsInSeconds
      )

      // 返回错误响应给客户端
      const errorResponse = errorData || {
        error: {
          type: 'usage_limit_reached',
          message: 'The usage limit has been reached',
          resets_in_seconds: resetsInSeconds
        }
      }

      if (isStream) {
        // 流式响应也需要设置正确的状态码
        res.status(429)
        res.setHeader('Content-Type', 'text/event-stream')
        res.setHeader('Cache-Control', 'no-cache')
        res.setHeader('Connection', 'keep-alive')
        res.write(`data: ${JSON.stringify(errorResponse)}\n\n`)
        res.end()
      } else {
        res.status(429).json(errorResponse)
      }

      return
    } else if (upstream.status === 200 || upstream.status === 201) {
      // 请求成功，检查并移除限流状态
      const isRateLimited = await unifiedOpenAIScheduler.isAccountRateLimited(accountId)
      if (isRateLimited) {
        logger.info(
          `✅ Removing rate limit for OpenAI account ${accountId} after successful request`
        )
        await unifiedOpenAIScheduler.removeAccountRateLimit(accountId, 'openai')
      }
    }

    res.status(upstream.status)

    if (isStream) {
      // 流式响应头
      res.setHeader('Content-Type', 'text/event-stream')
      res.setHeader('Cache-Control', 'no-cache')
      res.setHeader('Connection', 'keep-alive')
      res.setHeader('X-Accel-Buffering', 'no')
      // 回传请求的 reasoning.effort（实际值仅在解析到上游事件后可获知，见日志）
      if (requestedReasoningEffort) {
        res.setHeader('x-reasoning-effort-requested', requestedReasoningEffort)
      }
    } else {
      // 非流式响应头
      res.setHeader('Content-Type', 'application/json')
      // 回传请求的 reasoning.effort（非必填）
      if (requestedReasoningEffort) {
        res.setHeader('x-reasoning-effort-requested', requestedReasoningEffort)
      }
    }

    // 透传关键诊断头，避免传递不安全或与传输相关的头
    const passThroughHeaderKeys = ['openai-version', 'x-request-id', 'openai-processing-ms']
    for (const key of passThroughHeaderKeys) {
      const val = upstream.headers?.[key]
      if (val !== undefined) {
        res.setHeader(key, val)
      }
    }

    if (isStream) {
      // 立即刷新响应头，开始 SSE
      if (typeof res.flushHeaders === 'function') {
        res.flushHeaders()
      }
    }

    // 处理响应并捕获 usage 数据、真实的 model 以及上游 reasoning.effort
    let buffer = ''
    let usageData = null
    let actualModel = null
    let usageReported = false
<<<<<<< HEAD
    let actualReasoningEffort = null
=======
    let rateLimitDetected = false
    let rateLimitResetsInSeconds = null
>>>>>>> 94c5c2e3

    if (!isStream) {
      // 非流式响应处理
      try {
        logger.info(`📄 Processing OpenAI non-stream response for model: ${requestedModel}`)

        // 直接获取完整响应
        const responseData = upstream.data

        // 从响应中获取实际的 model 和 usage
        actualModel = responseData.model || requestedModel || 'gpt-4'
        usageData = responseData.usage

        // 捕获上游返回的 reasoning.effort（兼容不同结构）
        actualReasoningEffort =
          responseData?.response?.reasoning?.effort || responseData?.reasoning?.effort || null
        if (actualReasoningEffort) {
          logger.info(`🧠 Upstream reasoning.effort (non-stream): ${actualReasoningEffort}`)
          // 在非流式中可通过响应头带回
          res.setHeader('x-reasoning-effort-actual', actualReasoningEffort)
        } else {
          logger.debug('🧠 Upstream did not include reasoning.effort (non-stream)')
        }

        logger.debug(`📊 Non-stream response - Model: ${actualModel}, Usage:`, usageData)

        // 记录使用统计
        if (usageData) {
          const inputTokens = usageData.input_tokens || usageData.prompt_tokens || 0
          const outputTokens = usageData.output_tokens || usageData.completion_tokens || 0
          const cacheCreateTokens = usageData.input_tokens_details?.cache_creation_tokens || 0
          const cacheReadTokens = usageData.input_tokens_details?.cached_tokens || 0

          await apiKeyService.recordUsage(
            apiKeyData.id,
            inputTokens,
            outputTokens,
            cacheCreateTokens,
            cacheReadTokens,
            actualModel,
            accountId
          )

          logger.info(
            `📊 Recorded OpenAI non-stream usage - Input: ${inputTokens}, Output: ${outputTokens}, Total: ${usageData.total_tokens || inputTokens + outputTokens}, Model: ${actualModel}`
          )
        }

        // 返回响应
        res.json(responseData)
        return
      } catch (error) {
        logger.error('Failed to process non-stream response:', error)
        if (!res.headersSent) {
          res.status(500).json({ error: { message: 'Failed to process response' } })
        }
        return
      }
    }

    // 解析 SSE 事件以捕获 usage 数据和 model
    const parseSSEForUsage = (data) => {
      const lines = data.split('\n')

      for (const line of lines) {
        if (line.startsWith('event: response.completed')) {
          // 下一行应该是数据
          continue
        }

        if (line.startsWith('data: ')) {
          try {
            const jsonStr = line.slice(6) // 移除 'data: ' 前缀
            const eventData = JSON.parse(jsonStr)

            // 捕获 earliest/actual reasoning.effort（优先 created，但 completed 也可）
            if (eventData.response?.reasoning?.effort && !actualReasoningEffort) {
              actualReasoningEffort = eventData.response.reasoning.effort
              logger.info(`🧠 Upstream reasoning.effort (stream): ${actualReasoningEffort}`)
            }

            // 检查是否是 response.completed 事件
            if (eventData.type === 'response.completed' && eventData.response) {
              // 从响应中获取真实的 model
              if (eventData.response.model) {
                actualModel = eventData.response.model
                logger.debug(`📊 Captured actual model: ${actualModel}`)
              }

              // 获取 usage 数据
              if (eventData.response.usage) {
                usageData = eventData.response.usage
                logger.debug('📊 Captured OpenAI usage data:', usageData)
              }
            }

            // 检查是否有限流错误
            if (eventData.error && eventData.error.type === 'usage_limit_reached') {
              rateLimitDetected = true
              if (eventData.error.resets_in_seconds) {
                rateLimitResetsInSeconds = eventData.error.resets_in_seconds
                logger.warn(
                  `🚫 Rate limit detected in stream, resets in ${rateLimitResetsInSeconds} seconds`
                )
              }
            }
          } catch (e) {
            // 忽略解析错误
          }
        }
      }
    }

    upstream.data.on('data', (chunk) => {
      try {
        const chunkStr = chunk.toString()

        // 转发数据给客户端
        if (!res.destroyed) {
          res.write(chunk)
        }

        // 同时解析数据以捕获 usage 信息
        buffer += chunkStr

        // 处理完整的 SSE 事件
        if (buffer.includes('\n\n')) {
          const events = buffer.split('\n\n')
          buffer = events.pop() || '' // 保留最后一个可能不完整的事件

          for (const event of events) {
            if (event.trim()) {
              parseSSEForUsage(event)
            }
          }
        }
      } catch (error) {
        logger.error('Error processing OpenAI stream chunk:', error)
      }
    })

    upstream.data.on('end', async () => {
      // 处理剩余的 buffer
      if (buffer.trim()) {
        parseSSEForUsage(buffer)
      }

      // 记录使用统计
      if (!usageReported && usageData) {
        try {
          const inputTokens = usageData.input_tokens || 0
          const outputTokens = usageData.output_tokens || 0
          const cacheCreateTokens = usageData.input_tokens_details?.cache_creation_tokens || 0
          const cacheReadTokens = usageData.input_tokens_details?.cached_tokens || 0

          // 使用响应中的真实 model，如果没有则使用请求中的 model，最后回退到默认值
          const modelToRecord = actualModel || requestedModel || 'gpt-4'

          await apiKeyService.recordUsage(
            apiKeyData.id,
            inputTokens,
            outputTokens,
            cacheCreateTokens,
            cacheReadTokens,
            modelToRecord,
            accountId
          )

          logger.info(
            `📊 Recorded OpenAI usage - Input: ${inputTokens}, Output: ${outputTokens}, Total: ${usageData.total_tokens || inputTokens + outputTokens}, Model: ${modelToRecord} (actual: ${actualModel}, requested: ${requestedModel})`
          )
          usageReported = true
        } catch (error) {
          logger.error('Failed to record OpenAI usage:', error)
        }
      }

      // 如果在流式响应中检测到限流
      if (rateLimitDetected) {
        logger.warn(`🚫 Processing rate limit for OpenAI account ${accountId} from stream`)
        await unifiedOpenAIScheduler.markAccountRateLimited(
          accountId,
          'openai',
          sessionId ? crypto.createHash('sha256').update(sessionId).digest('hex') : null,
          rateLimitResetsInSeconds
        )
      } else if (upstream.status === 200) {
        // 流式请求成功，检查并移除限流状态
        const isRateLimited = await unifiedOpenAIScheduler.isAccountRateLimited(accountId)
        if (isRateLimited) {
          logger.info(
            `✅ Removing rate limit for OpenAI account ${accountId} after successful stream`
          )
          await unifiedOpenAIScheduler.removeAccountRateLimit(accountId, 'openai')
        }
      }

      res.end()
    })

    upstream.data.on('error', (err) => {
      logger.error('Upstream stream error:', err)
      if (!res.headersSent) {
        res.status(502).json({ error: { message: 'Upstream stream error' } })
      } else {
        res.end()
      }
    })

    // 客户端断开时清理上游流
    const cleanup = () => {
      try {
        upstream.data?.unpipe?.(res)
        upstream.data?.destroy?.()
      } catch (_) {
        //
      }
    }
    req.on('close', cleanup)
    req.on('aborted', cleanup)
  } catch (error) {
    logger.error('Proxy to ChatGPT codex/responses failed:', error)
    const status = error.response?.status || 500
    const message = error.response?.data || error.message || 'Internal server error'
    if (!res.headersSent) {
      res.status(status).json({ error: { message } })
    }
  }
}

// 注册两个路由路径，都使用相同的处理函数
router.post('/responses', authenticateApiKey, handleResponses)
router.post('/v1/responses', authenticateApiKey, handleResponses)

// 使用情况统计端点
router.get('/usage', authenticateApiKey, async (req, res) => {
  try {
    const { usage } = req.apiKey

    res.json({
      object: 'usage',
      total_tokens: usage.total.tokens,
      total_requests: usage.total.requests,
      daily_tokens: usage.daily.tokens,
      daily_requests: usage.daily.requests,
      monthly_tokens: usage.monthly.tokens,
      monthly_requests: usage.monthly.requests
    })
  } catch (error) {
    logger.error('Failed to get usage stats:', error)
    res.status(500).json({
      error: {
        message: 'Failed to retrieve usage statistics',
        type: 'api_error'
      }
    })
  }
})

// API Key 信息端点
router.get('/key-info', authenticateApiKey, async (req, res) => {
  try {
    const keyData = req.apiKey
    res.json({
      id: keyData.id,
      name: keyData.name,
      description: keyData.description,
      permissions: keyData.permissions || 'all',
      token_limit: keyData.tokenLimit,
      tokens_used: keyData.usage.total.tokens,
      tokens_remaining:
        keyData.tokenLimit > 0
          ? Math.max(0, keyData.tokenLimit - keyData.usage.total.tokens)
          : null,
      rate_limit: {
        window: keyData.rateLimitWindow,
        requests: keyData.rateLimitRequests
      },
      usage: {
        total: keyData.usage.total,
        daily: keyData.usage.daily,
        monthly: keyData.usage.monthly
      }
    })
  } catch (error) {
    logger.error('Failed to get key info:', error)
    res.status(500).json({
      error: {
        message: 'Failed to retrieve API key information',
        type: 'api_error'
      }
    })
  }
})

module.exports = router<|MERGE_RESOLUTION|>--- conflicted
+++ resolved
@@ -346,12 +346,9 @@
     let usageData = null
     let actualModel = null
     let usageReported = false
-<<<<<<< HEAD
     let actualReasoningEffort = null
-=======
     let rateLimitDetected = false
     let rateLimitResetsInSeconds = null
->>>>>>> 94c5c2e3
 
     if (!isStream) {
       // 非流式响应处理
